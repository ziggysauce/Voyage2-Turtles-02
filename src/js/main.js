--- conflicted
+++ resolved
@@ -9,267 +9,7 @@
 */
 
 /* ************************************************************************
-<<<<<<< HEAD
-POMODORO MODEL
-************************************************************************ */
-(function makePomodoroModel() {
-  // converts milliseconds into minutes and seconds
-  function minutesAndSeconds(milliseconds) {
-    const minutes = Math.floor(milliseconds / 60000);
-    const seconds = ((milliseconds % 60000) / 1000).toFixed(0);
-    return seconds == 60 ? `${minutes + 1}:00` : `${minutes}:${seconds < 10 ? '0' : ''}${seconds}`;
-  }
-
-  function getTime() {
-    const time = new Date();
-    return time.toLocaleString('en-US', {
-      hour: 'numeric',
-      minute: 'numeric',
-      hour12: true,
-    });
-  }
-
-  const status = {
-    isActive: false, // whether or not the pomodoro clock is on or off
-    isOnBreak: false, // whether or not the pomodoro clock is in work mode or break mode
-    isPaused: false,
-    startTime: null,
-    elapsedTime: 0,
-    pauseTime: 0,
-    workPeriod: 60000, // eventually these variables will be set by user
-    breakPeriod: 60000,
-  };
-
-  function getStatus() {
-    return status;
-  }
-
-  function resetClock() {
-    status.isPaused = false;
-    status.startTime = performance.now();
-    status.elapsedTime = 0;
-    status.pauseTime = 0;
-  }
-
-  function toggleActive() {
-    status.isActive = !status.isActive;
-    if (status.isActive) {
-      status.isOnBreak = false;
-      resetClock();
-    }
-  }
-
-  function toggleWorkBreak() {
-    status.isOnBreak = !status.isOnBreak;
-    resetClock();
-  }
-
-  function togglePause() {
-    status.isPaused = !status.isPaused;
-    if (status.isPaused) status.pauseTime = status.elapsedTime;
-    if (!status.isPaused) status.startTime = performance.now();
-  }
-
-  function cycle() {
-    const period = status.isOnBreak ? status.breakPeriod : status.workPeriod;
-    const countdown = period - status.elapsedTime;
-
-    if (!status.isPaused) {
-      status.elapsedTime = (performance.now() - status.startTime) + status.pauseTime;
-    }
-    if (countdown < 1000) return minutesAndSeconds(0);
-
-    return minutesAndSeconds(countdown);
-  }
-
-  // basic web audio API context. reference: https://developer.mozilla.org/en-US/docs/Web/API/AudioContext
-  const audio = new AudioContext();
-
-  // basic web audio API playback function. reference: https://developer.mozilla.org/en-US/docs/Web/API/AudioBufferSourceNode
-  function triggerSound(buffer) {
-    const source = audio.createBufferSource();
-    source.buffer = buffer;
-    source.connect(audio.destination);
-    source.start(0);
-  }
-
-  window.app = {}; // creates app object as porperty of global object
-  window.app.pomodoroModel = { // creates model object as property of app
-    getTime,
-    getStatus,
-    resetClock,
-    toggleActive,
-    toggleWorkBreak,
-    togglePause,
-    cycle,
-    audio,
-    triggerSound,
-  };
-}());
-/* ************************************************************************
-POMODORO VIEW
-************************************************************************* */
-(function makePomodoroView() {
-  const startButton = $('.start');
-  const stopButton = $('.stop');
-  const pauseButton = $('.pause');
-  const resetButton = $('.reset');
-  const workBreakButton = $('.work-break');
-  const display = $('.time-display p');
-
-  function toggleActive(pomodoroIsActive) {
-    if (pomodoroIsActive) {
-      startButton.hide();
-      stopButton.show();
-      resetButton.show();
-      pauseButton.show();
-      workBreakButton.show();
-    } else if (!pomodoroIsActive) {
-      startButton.show();
-      stopButton.hide();
-      resetButton.hide();
-      pauseButton.hide();
-      workBreakButton.hide();
-    }
-  }
-
-  function togglePause(pomodoroIsPaused) {
-    pauseButton.text(`${pomodoroIsPaused ? 'Resume' : 'Pause'}`);
-  }
-
-  function toggleWorkBreak(pomodoroIsOnBreak) {
-    workBreakButton.text(`${pomodoroIsOnBreak ? 'Work' : 'Break'}`);
-  }
-
-  function updateTime(time) {
-    display.text(time);
-  }
-
-  function updateCountdown(countdown, task) {
-    display.text(`${countdown} ${task}`);
-  }
-
-  window.app.pomodoroView = {
-    toggleActive,
-    togglePause,
-    toggleWorkBreak,
-    updateTime,
-    updateCountdown,
-  };
-}());
-/* ************************************************************************
-USER GREETING MODEL
-************************************************************************* */
-(function makeGreetingModel() {
-  const setUserName = name => localStorage.setItem('userName', name);
-  const getUserName = () => localStorage.getItem('userName');
-
-  window.app.greetingModel = {
-    setUserName,
-    getUserName,
-  };
-}());
-/* ************************************************************************
-USER GREETING VIEW
-************************************************************************* */
-(function makeGreetingView() {
-  const nameForm = $('#name-form');
-  const nameInput = $('#name-input');
-  const greeting = $('.user-greeting h1');
-
-  function showGreeting(userName) {
-    if (userName) {
-      greeting.html(`Hello, <button>${userName}</button>.`);
-    } else {
-      greeting.html('Hello. What\'s your <button>name</button>?');
-    }
-    nameForm.hide();
-    nameInput.val('').blur();
-    greeting.show();
-  }
-
-  function showNameInput() {
-    nameForm.show();
-    nameInput.focus();
-    greeting.hide();
-  }
-
-  function toggleNameInput(userName) {
-    return function handler(e) {
-      if (nameInput.is(':visible') && e.target !== nameInput[0]) {
-        showGreeting(userName);
-      } else if (!nameInput.is(':visible') && e.target === $('.user-greeting button')[0]) {
-        showNameInput();
-      }
-    };
-  }
-
-  window.app.greetingView = {
-    showGreeting,
-    showNameInput,
-    toggleNameInput,
-  };
-}());
-/* ************************************************************************
-NEWSFEED MODEL
-************************************************************************* */
-(function makeNewsfeedModel() {
-  const APIKey = 'dcbb5b4e58ce4a95941e5a3f5ba1c9b8';
-  const sources = ['hacker-news', 'recode', 'techcrunch'];
-  const articlesList = [];
-
-  window.app.newsfeedModel = {
-    APIKey,
-    sources,
-    articlesList,
-  };
-}());
-/* ************************************************************************
-NEWSFEED VIEW
-************************************************************************* */
-(function makeNewsfeedView() {
-  const newsfeedWrapper = $('.newsfeed-wrapper');
-
-  function toggleNewsfeed(e) {
-    if (newsfeedWrapper.is(':visible') && e.target !== newsfeedWrapper[0]) {
-      newsfeedWrapper.fadeOut();
-    } else if (!newsfeedWrapper.is(':visible') && e.target === $('.fa-newspaper-o')[0]) {
-      newsfeedWrapper.fadeIn();
-    }
-  }
-
-  function generateArticle(source, url, image, title, author) {
-    author = author == null ? 'unnamed author' : author.toLowerCase().replace(/^by/, '');
-    image = image == null ? './assets/img/scuba-turtle.png' : image;
-
-    return `
-      <li class="article">
-      <a class="article-image" href="${url}" style="background-image: url(${image})" target="_blank">
-      </a>
-      <div class"artcle-body">
-        <a class="headline" href="${url}" target="_blank">${title}</a>
-        <p class="source">${author} - ${source}</p>
-      </div>
-    </li>
-    `;
-  }
-
-  function append(sourceArticles) {
-    $('.newsfeed').append(`${sourceArticles}`);
-  }
-
-  window.app.newsfeedView = {
-    toggleNewsfeed,
-    generateArticle,
-    append,
-  };
-}());
-
-/* ************************************************************************
-TOOLBOX VIEW
-=======
 VALIDATOR & PAGE SPEED (TOOLBOX) VIEW
->>>>>>> 44e301a9
 ************************************************************************* */
 (function makeToolboxView() {
   const htmlBox = $('.valid-container.html-validator');
@@ -281,9 +21,6 @@
       htmlBox.fadeOut();
     } else if (!htmlBox.is(':visible') && e.target === $('#html-val')[0]) {
       toolsBox.fadeOut();
-<<<<<<< HEAD
-      validBox.fadeIn();
-=======
       htmlBox.fadeIn();
     } else if (speedBox.is(':visible') && !speedBox.find(e.target).length) {
       speedBox.fadeOut();
@@ -295,7 +32,6 @@
     } else if (!cssBox.is(':visible') && e.target === $('#css-val')[0]) {
       toolsBox.fadeOut();
       cssBox.fadeIn();
->>>>>>> 44e301a9
     } else if (toolsBox.is(':visible') && !toolsBox.find(e.target).length) {
       toolsBox.fadeOut();
     } else if (!toolsBox.is(':visible') && e.target === $('.fa-wrench')[0]) {
@@ -1359,9 +1095,6 @@
 $('.tools-container').hide();
 $('.valid-container').hide();
 $('.page-speed-container').hide();
-<<<<<<< HEAD
-loadValidator();
-=======
 loadHTMLValidator();
 
 function loadCSSValidator() {
@@ -1390,293 +1123,4 @@
       }).join('')));
   });
 }
-loadCSSValidator();
-
-/* ***** PAGE SPEED SECTION ******** */
-
-/*
- * Hidden until triggered by clicking the wrench icon
- * Wrench icon shows link options to click on
- * A pop-up box appears allowing the user enter a URL
- * The user needs to click on the 'desktop' or 'mobile' button for the function to perform
- * The corresponding page speed information is shown
- * If the text exceeds the text fields, the user can scroll to see all the content
- * Googe's Page Speed Insights API: https://developers.google.com/speed/docs/insights/v2/first-app
-*/
-
-const API_KEY = 'AIzaSyDKAeC02KcdPOHWVEZqdR1t5wwgaFJJKiM';
-const API_URL = 'https://www.googleapis.com/pagespeedonline/v1/runPagespeed?';
-const callbacks = {};
-let input = '';
-$('.returnresults').hide();
-$('#loader-icon').hide();
-
-// Create function to begin speed checker
-function runPagespeedDesktop() {
-  const s = document.createElement('script');
-  s.type = 'text/javascript';
-  s.async = false;
-  const query = [
-    `url=${input}`,
-    'callback=runPagespeedCallbacks',
-    `key=${API_KEY}`,
-  ].join('&');
-  s.src = API_URL + query;
-  document.head.insertBefore(s, null);
-}
-
-// Create function to begin speed checker
-function runPagespeedMobile() {
-  const s = document.createElement('script');
-  s.type = 'text/javascript';
-  s.async = false;
-  const query = [
-    `url=${input}`,
-    'callback=runPagespeedCallbacks',
-    `key=${API_KEY}`,
-    'strategy=mobile',
-  ].join('&');
-  s.src = API_URL + query;
-  document.head.insertBefore(s, null);
-}
-
-// JSONP callback. Checks for errors, then invokes callback handlers.
-function runPagespeedCallbacks(result) {
-  if (result.error) {
-    const errors = result.error.errors;
-    for (var i = 0, len = errors.length; i < len; ++i) {
-      if (errors[i].reason === 'badRequest' && API_KEY === 'yourAPIKey') {
-        console.log('Please specify your Google API key in the API_KEY variable.');
-        $('#speed-page-error').append('Please specify your Google API key in the API_KEY variable.');
-      } else {
-        console.log(errors[i].message);
-        $('#speed-page-error').append(`${errors[i].message}`);
-      }
-    }
-    return;
-  }
-
-  // Sent to each function on callbacks object.
-  for (const fn in callbacks) {
-    const f = callbacks[fn];
-    if (typeof f == 'function') {
-      callbacks[fn](result);
-    }
-  }
-}
-
-callbacks.displayPageSpeedScore = (result) => {
-  const region = document.getElementById('output');
-  const rules = result.formattedResults.ruleResults;
-  const redirects = rules.AvoidLandingPageRedirects;
-  const compress = rules.EnableGzipCompression;
-  const caching = rules.LeverageBrowserCaching;
-  const responseTime = rules.MainResourceServerResponseTime;
-  const minCss = rules.MinifyCss;
-  const minHtml = rules.MinifyHTML;
-  const minJs = rules.MinifyJavaScript;
-  const resources = rules.MinimizeRenderBlockingResources;
-  const images = rules.OptimizeImages;
-  const content = rules.PrioritizeVisibleContent;
-  const rulesArray = [redirects, compress, caching, responseTime, minCss, minHtml,
-    minJs, resources, images, content];
-  const possibleRules = [];
-  const foundRules = [];
-
-  rulesArray.map((i) => {
-    if (i.ruleImpact > 0) {
-      possibleRules.push(i);
-      possibleRules.sort((a, b) => b.ruleImpact - a.ruleImpact);
-    } else {
-      foundRules.push(i);
-    }
-    return i;
-  });
-
-  $('#output').hide().slideDown(500);
-  $('#possible').hide().slideDown(500);
-  $('#found').hide().slideDown(500);
-
-  $(`
-    <div class="speed-score-box">
-      <h4 id="results-speed-title">Score: ${result.score}</h4>
-      <span>URL: ${result.id}</span>
-    </div>
-    `).appendTo(region);
-  if ($('#analyzePage')[0].className === 'active') {
-    $('#results-speed-title').prepend('Desktop ');
-  } else {
-    $('#results-speed-title').prepend('Mobile ');
-  }
-
-  // Make container for possible optimizations
-  const possible = document.getElementById('possible');
-  if (possibleRules.length > 0) {
-    $('<h1 class=optimizationTitles>Possible Optimizations</h1>').appendTo(possible);
-  } else {
-    $('<h1 class=optimizationTitles>Congratulations! No issues found.</h1>').appendTo(possible);
-  }
-
-  possibleRules.map((i) => {
-    $(`<h4 class="speedTitles">${i.localizedRuleName}</h4>`).appendTo(possible);
-    // possible.append(`${i.localizedRuleName}\n`);
-    $(`
-      <button class="click-details inactive" type="submit" id="${possibleRules.indexOf(i)}button">More Details</button>
-      <div class="addInfo" id="${possibleRules.indexOf(i)}">
-        <span id="${possibleRules.indexOf(i)}info"></span>
-        <span><a href="#" id="${possibleRules.indexOf(i)}link" class="learn-more-link" target="_blank"></a></span>
-        <span id="${possibleRules.indexOf(i)}these"></span>
-      </div>
-    `).appendTo(possible);
-
-    const first = $(`#${possibleRules.indexOf(i)}info`);
-    const second = $(`#${possibleRules.indexOf(i)}link`);
-    const third = $(`#${possibleRules.indexOf(i)}these`);
-
-    $('#output').hide().slideDown(500);
-    $('#possible').hide().slideDown(500);
-    $('#found').hide().slideDown(500);
-    $(`#${possibleRules.indexOf(i)}`).hide();
-
-    // Show more info when clicking 'More Details' button
-    $(`#${possibleRules.indexOf(i)}button`).on('click', () => {
-      if ($(`#${possibleRules.indexOf(i)}button`)[0].className === 'click-details inactive') {
-        $(`#${possibleRules.indexOf(i)}button`).removeClass('inactive');
-        $(`#${possibleRules.indexOf(i)}button`).addClass('active');
-        $(`#${possibleRules.indexOf(i)}button`).text('Less Details');
-
-        // Show possible optimizations
-        // Specific test cases per rule
-        for (let j = 0; j < i.urlBlocks.length; j += 1) {
-          if (i.urlBlocks.length > 2 && j === 1) {
-            first.append(`${i.urlBlocks[j].header.format}\n`);
-          }
-          if (i.urlBlocks.length > 2 && j === 2) {
-            second.append(`${i.urlBlocks[j].header.format}\n`);
-            second.attr('href', `${i.urlBlocks[j].header.args[0].value}`);
-            for (let k = 0; k < i.urlBlocks[j].urls.length; k += 1) {
-              third.append(`${i.urlBlocks[j].urls[k].result.args[0].value}\n`);
-            }
-          }
-          if (i.urlBlocks.length <= 2) {
-            if (j === 0) {
-              if (i.localizedRuleName === 'Reduce server response time') {
-                first.append(`In our test, your server responded in ${i.urlBlocks[j].header.args[0].value}. There are many factors that can slow down your server response time. Please read our recommendations to learn how you can monitor and measure where your server is spending the most time.\n`);
-                second.append('Learn More');
-                second.attr('href', `${i.urlBlocks[j].header.args[1].value}`);
-              } else {
-                first.append(`${i.urlBlocks[j].header.format}\n`);
-              }
-            }
-            if (j === 1) {
-              if (i.localizedRuleName === 'Prioritize visible content') {
-                third.append(`${i.urlBlocks[j].header.format}\n`);
-                second.append(`${i.localizedRuleName}\n`);
-                second.attr('href', `${i.urlBlocks[j].header.args[0].value}`);
-              } else if (i.localizedRuleName === 'Reduce server response time') {
-                first.append(`In our test, your server responded in ${i.urlBlocks[j].header.args[0].value}. There are many factors that can slow down your server response time. Please read our recommendations to learn how you can monitor and measure where your server is spending the most time.\n`);
-                second.append('Learn More');
-                second.attr('href', `${i.urlBlocks[j].header.args[1].value}`);
-              } else {
-                second.append(`${i.localizedRuleName} of the following:\n`);
-                second.attr('href', `${i.urlBlocks[j].header.args[0].value}`);
-                for (let k = 0; k < i.urlBlocks[j].urls.length; k += 1) {
-                  third.append(`${i.urlBlocks[j].urls[k].result.args[0].value}\n`);
-                }
-              }
-            }
-          }
-        }
-        $(`#${possibleRules.indexOf(i)}`).slideDown(500);
-      } else {
-        $(`#${possibleRules.indexOf(i)}button`).removeClass('active');
-        $(`#${possibleRules.indexOf(i)}button`).addClass('inactive');
-        $(`#${possibleRules.indexOf(i)}button`).text('More Details');
-        $(`#${possibleRules.indexOf(i)}`).slideUp(500, () => {
-          first.empty();
-          second.empty();
-          second.attr('href', '#');
-          third.empty();
-        });
-      }
-    });
-    return i;
-  });
-
-  // Create top of found optimizations container
-  const found = document.getElementById('found');
-  $('<h1 class=optimizationTitles>Optimizations Found</h1>').appendTo(found);
-  $('<button class="click-details inactive" type="submit" id="moreFoundOptimizations">More Details</button><div class="addFoundOptimizations"</div>').appendTo(found);
-
-  // Show more info when clicking 'More Details' button
-  $('#moreFoundOptimizations').on('click', () => {
-    if ($('#moreFoundOptimizations')[0].className === 'click-details inactive') {
-      $('#moreFoundOptimizations').removeClass('inactive');
-      $('#moreFoundOptimizations').addClass('active');
-      $('#moreFoundOptimizations').text('Less Details');
-      $('.addFoundOptimizations').hide();
-
-      foundRules.map((m) => {
-        $(`
-          <h4 id="${foundRules.indexOf(m)}title" class="speedTitles"></h4>
-          <div class="addFoundInfo">
-            <div id="${foundRules.indexOf(m)}content"></div>
-            <div><a href="#" id="${foundRules.indexOf(m)}anchor" class="learn-more-link" target="_blank"></a></div>
-          </div>
-          `).appendTo($('.addFoundOptimizations'));
-
-        const title = $(`#${foundRules.indexOf(m)}title`);
-        const top = $(`#${foundRules.indexOf(m)}content`);
-        const bottom = $(`#${foundRules.indexOf(m)}anchor`);
-
-        // Fill container for found optimizations
-        title.append(`${m.localizedRuleName}`);
-
-        // Show found optimizations
-        top.append(`${m.urlBlocks[0].header.format}`);
-        bottom.append('Learn More');
-        bottom.attr('href', `${m.urlBlocks[0].header.args[0].value}`);
-        // $(`#${foundRules.indexOf(m)}`).slideDown(500);
-        return m;
-      });
-      $('.addFoundOptimizations').slideDown(500);
-    } else {
-      $('#moreFoundOptimizations').removeClass('active');
-      $('#moreFoundOptimizations').addClass('inactive');
-      $('#moreFoundOptimizations').text('More Details');
-      $('.addFoundOptimizations').slideUp(500, () => {
-        $('.addFoundOptimizations').empty();
-      });
-    }
-  });
-  $('.returnresults').slideDown(500);
-  $('#loader-icon').removeClass('spin').hide();
-  $('#analyzePage').removeAttr('disabled', 'disabled');
-  $('#switch-speed-view').removeAttr('disabled', 'disabled');
-};
-
-$('#analyzePage').on('click', () => {
-  // Clear previous results
-  $('.returnresults').slideUp(500);
-  $('.page-speed-box').slideUp(500).empty();
-  // Cannot click again until fully loaded
-  $('#analyzePage').addClass('active').attr('disabled', 'disabled');
-  // Loading icon to indicate user to be patient
-  $('#loader-icon').show().addClass('spin');
-  input = $('#path').val();
-  runPagespeedDesktop();
-});
-
-$('#switch-speed-view').on('click', () => {
-  // Clear previous results
-  $('.returnresults').slideUp(500);
-  $('.page-speed-box').slideUp(500).empty();
-  $('#analyzePage').removeClass('active');
-  // Cannot click again until fully loaded
-  $('#switch-speed-view').attr('disabled', 'disabled');
-  // Loading icon to indicate user to be patient
-  $('#loader-icon').show().addClass('spin');
-  input = $('#path').val();
-  runPagespeedMobile();
-});
->>>>>>> 44e301a9
+loadCSSValidator();