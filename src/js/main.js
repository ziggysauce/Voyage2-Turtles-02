--- conflicted
+++ resolved
@@ -151,30 +151,18 @@
 
     $('#targetForm').submit((e) => { // When the quickLinks submit button is pressed, this will grab the input values and push it to localStorage.
       e.preventDefault();
-<<<<<<< HEAD
 
       const titleInput = $('#titleInput').val();
       const urlInput = $('#urlInput').val();
       const newObject = { // In order to push this to localStorage we will want it in object form so that the for loop above can access these properties.
-=======
-      var titleInput = $("#titleInput").val();
-      var urlInput = $("#urlInput").val();
-      var newObject = {//In order to push this to localStorage we will want it in object form so that the for loop above can access these properties.
->>>>>>> b1a6dad7
         title: titleInput,
         url: urlInput,
       };
       $('.addUrl').fadeOut('slow');
-<<<<<<< HEAD
       // This resets the inputs so that it doesnt show the link you already put in.
       $('#titleInput').val('');
       $('#urlInput').val('');
 
-=======
-      //This resets the inputs so that it doesnt show the link you already put in.
-      $("#titleInput").val("");
-      $("#urlInput").val("");
->>>>>>> b1a6dad7
       function updateQuickStorage() {
         quickLinkApp.quickModel(newObject);
         $('.quickList').append(`<li><a href="${newObject.url}">${newObject.title}</a></li>`);
@@ -483,11 +471,7 @@
       .on('click', newsfeedView.toggleNewsfeed)
       .on('click', toolboxView.toggleToolbox)
       .on('click', colorpickerView.toggleColorPicker)
-<<<<<<< HEAD
       .on('click', quickLinkApp.toggleQuickLinks);
-=======
-      .on('click', toggleSettings);
->>>>>>> b1a6dad7
     $('#name-form').on('submit', setUserName);
     $('.start, .stop').on('click', togglePomodoroActive);
     $('.pause').on('click', togglePomodoroPause);
