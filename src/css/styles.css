* {
  box-sizing: border-box; }

body {
  height: 100%;
  width: 100%;
  overflow: hidden;
  background-size: cover;
  font-family: 'Lato', helvetica;
  font-size: 100% !important; }
  body .devtab-bg {
    visibility: hidden;
    width: 100%;
    height: 100%;
    background-size: cover; }
  body .overlay {
    content: '';
    position: absolute;
    top: 0;
    right: 0;
    left: 0;
    bottom: 0;
    background: -moz-linear-gradient(top, rgba(0, 0, 0, 0.25) 0%, rgba(0, 0, 0, 0.25) 100%);
    /* FF3.6-15 */
    background: -webkit-linear-gradient(top, rgba(0, 0, 0, 0.25) 0%, rgba(0, 0, 0, 0.25) 100%);
    /* Chrome10-25,Safari5.1-6 */
    background: linear-gradient(to bottom, rgba(0, 0, 0, 0.25) 0%, rgba(0, 0, 0, 0.25) 100%);
    /* W3C, IE10+, FF16+, Chrome26+, Opera12+, Safari7+ */ }

.addUrl {
  display: none; }

.linkNote {
  display: flex;
  justify-content: space-around;
  /*----------------------------------------------------*/
  /*Quick Links and Sticky Notes*/
  /*----------------------------------------------------*/ }
  .linkNote .quickLinks {
    display: flex;
    margin: 20px auto 0px 40px; }
    .linkNote .quickLinks .dropdownButton {
      display: flex; }
    .linkNote .quickLinks p {
      cursor: pointer;
      margin: 0px 0px 0px 0px;
      padding: 10px 8px 8px 8px;
      font-size: 1.2em;
      color: rgba(255, 255, 255, 0.8); }
    .linkNote .quickLinks .quickDropdown {
      position: absolute;
      margin-top: 40px;
      color: #D9D9D9;
      background: linear-gradient(to bottom, rgba(0, 0, 0, 0.8) 0%, rgba(0, 0, 0, 0.6) 100%);
      border-radius: 5px;
      box-shadow: 0 6px 12px rgba(0, 0, 0, 0.5);
      transition: .5s; }
      .linkNote .quickLinks .quickDropdown input {
        display: block;
        width: 115px;
        padding: 3px 0px 3px 10px;
        margin: 7px 0px 7px 30px;
        background: rgba(255, 255, 255, 0.2);
        color: #FFF;
        font-weight: 700;
        border: none;
        border-radius: 3px;
        transition: .3s;
        outline: none; }
      .linkNote .quickLinks .quickDropdown input::placeholder {
        color: rgba(255, 255, 255, 0.5); }
      .linkNote .quickLinks .quickDropdown input:focus::placeholder {
        /*::placeholder is a selector that selects the content within the placehold attribute.*/
        color: #FFF;
        transition: .3s; }
      .linkNote .quickLinks .quickDropdown #invisibleInput {
        margin: 0px 0px;
        padding: 0px;
        width: 1px;
        height: 1px;
        opacity: 0; }
      .linkNote .quickLinks .quickDropdown button {
        margin: 0px; }
    .linkNote .quickLinks h2 {
      margin: 0px 0px 5px 0px;
      padding: 10px 0px;
      text-align: center;
      font-size: 1.5em;
      font-weight: bold;
      color: #FFF;
      border-bottom: 0.4px solid rgba(255, 255, 255, 0.5); }
    .linkNote .quickLinks ul {
      list-style-type: none;
      margin: 0px;
      padding: 0px; }
    .linkNote .quickLinks li {
      margin: 0px;
      padding: 5px 0px 5px 30px; }
    .linkNote .quickLinks a {
      cursor: pointer;
      text-decoration: none;
<<<<<<< HEAD
      color: lightgrey;
      font-size: 1em; }
    .linkNote .quickLinks li:hover {
      border-left: 5px solid #FFD63A; }
      .linkNote .quickLinks li:hover a {
        font-weight: bold;
        color: #FFF; }
    .linkNote .quickLinks .addSite {
=======
      color: lightgrey; }
    .linkNote .quickLinks li:hover {
      color: #FFF; }
    .linkNote .quickLinks li:hover a {
      color: #FFF; }
    .linkNote .quickLinks .siteButton {
      text-align: center;
>>>>>>> bba38b75
      padding: 3px;
      margin: 10px 30px 10px 30px;
      font-weight: 700;
      cursor: pointer;
      font-size: 1em;
      color: rgba(255, 255, 255, 0.8);
      background: #43ac00;
      border: 1px solid transparent;
      outline: none;
      border-radius: 3px;
      transition: .5s; }
<<<<<<< HEAD
    .linkNote .quickLinks .addSite:hover {
      background-color: #235900;
=======
    .linkNote .quickLinks .siteButton:hover {
      background-color: rgba(255, 255, 255, 0.8);
      color: rgba(0, 0, 0, 0.7);
      border: 1px solid transparent;
>>>>>>> bba38b75
      transition: .5s; }
    .linkNote .quickLinks .cancelDelete {
      display: none; }
    .linkNote .quickLinks .deleteDesc {
      display: none;
      width: 125px;
      margin: 0px;
      padding: 0px;
      font-size: .7em; }
  .linkNote .qlToggle:hover {
    color: #FFF; }
  .linkNote .stickyNotes {
    margin: 5px 30px 10px 10px;
    padding: 0px;
    cursor: pointer; }
    .linkNote .stickyNotes span {
      margin: 8px 0px;
      padding-top: 10px;
      color: rgba(255, 255, 255, 0.6);
      font-size: 1.5em;
      transition: 0.5s; }
    .linkNote .stickyNotes i {
      margin: 10px 0px 0px 10px;
      padding: 10px 0px 0px 0px;
      color: rgba(255, 255, 255, 0.6);
      font-size: 1.8em;
      transition: 0.5s; }
    .linkNote .stickyNotes p {
      margin: 0px;
      font-size: 14px;
      opacity: 0;
      color: #FFF;
      font-size: 14px;
      font-family: 'Lato', Helvetica;
      transition: .5s; }
  .linkNote .stickyNotes:hover span {
    transition: 0.5s;
    color: #FFF; }
  .linkNote .stickyNotes:hover i {
    transition: 0.5s;
    color: #FFF; }
  .linkNote .stickyNotes:hover p {
    transition: 0.5s;
    opacity: 1;
    visibility: visible; }
  .linkNote .dropdownButton:hover .quickDropdown {
    display: block;
    z-index: 1;
    transition: .5s; }

/*----------------------------------------*/
/*Time and Pomodoro Display*/
/*----------------------------------------*/
.clock-and-greeting {
  height: 75%;
  display: flex;
  flex-direction: column;
  justify-content: center; }

.user-greeting {
  display: flex;
  justify-content: space-around;
  align-items: center;
  height: 15%;
  padding: 0px;
  margin: 0px 0px 20px 0px;
  color: white;
  font-size: 2em; }
  .user-greeting h1 {
    padding: 0px;
    margin: 0px; }
  .user-greeting button {
    outline: none;
    background-color: transparent;
    border: none;
    color: #fff;
    cursor: pointer;
    font-family: 'Lato', helvetica;
    font-weight: 600;
    text-decoration: none;
    transition: 300ms ease; }
  .user-greeting button:hover {
    background-color: rgba(0, 0, 0, 0.5);
    border-radius: 5px;
    transition: 300ms ease; }

#name-form {
  display: none; }

#name-input {
  color: #fff;
  padding: .5%;
  margin: 1%;
  outline: none;
  background-color: rgba(0, 0, 0, 0.5);
  border-radius: 3px;
  border: none; }

#name-submit {
  opacity: 0;
  position: absolute; }

.time-display {
  display: flex;
  justify-content: space-around;
  padding: 0px;
  margin: 0px;
  font-weight: 700;
  color: white;
  font-size: 5.5em; }
  .time-display p {
    padding: 0px;
    margin: 0; }

.toggle-pomodoro {
  display: flex;
  justify-content: center; }
  .toggle-pomodoro button {
    padding: 3px 10px;
    border-radius: 3px;
    outline: none;
    background-color: transparent;
    border: none;
    color: #fff;
    cursor: pointer;
    font-family: 'Lato', helvetica;
    font-size: 1.2em;
    font-weight: 600;
    transition: 300ms ease; }
  .toggle-pomodoro button:hover {
    background-color: rgba(0, 0, 0, 0.5);
    transition: 300ms ease; }

.stop, .pause, .reset, .work-break {
  display: none; }

footer {
  width: 100%;
  height: 100px;
  position: absolute;
  bottom: 0;
  left: 0;
  display: flex;
  justify-content: space-between;
  margin: 0px;
  padding: 0px; }
  footer p {
    margin: 60px 0px 0px 0px;
    padding: 0px;
    color: #D9D9D9;
    font-size: .9em; }
    footer p a {
      text-decoration: none;
      color: #D9D9D9; }
    footer p a:hover {
      border-bottom: 1px solid #D9D9D9; }
  footer .listArea {
    display: flex;
    flex-direction: row;
    justify-content: flex-end;
    width: 30%;
    margin: auto 0px; }
    footer .listArea ul {
      display: flex;
      margin: auto 0px;
      padding: 0px;
      list-style-type: none; }
      footer .listArea ul li {
        cursor: pointer;
        margin: auto;
        padding: 5px;
        display: flex;
        flex-direction: column;
        align-items: center; }
        footer .listArea ul li i {
          margin-top: 10px;
          padding: 20px 20px 0px 10px;
          color: rgba(255, 255, 255, 0.6);
          font-size: 24px;
          transition: .5s; }
        footer .listArea ul li .iconHover {
          opacity: 0;
          margin: 5px 20px 0px 20px;
          padding: 0px;
          color: #FFF;
          font-size: 14px;
          font-family: 'Lato', Helvetica;
          transition: .5s; }
      footer .listArea ul li:hover .iconHover {
        opacity: 1;
        visibility: visible;
        transition: .5s; }
      footer .listArea ul li:hover i {
        color: #FFF;
        transition: .5s; }

.tools {
  display: flex;
  width: 30%;
  z-index: 1;
  color: #D9D9D9; }

.tools-icon-list {
  margin-left: -30px;
  margin-top: 20px;
  width: 100%; }
  .tools-icon-list ul {
    list-style-type: none;
    display: flex;
    flex-direction: row;
    margin-top: 20px; }
  .tools-icon-list li {
    cursor: pointer; }

.tools-icon {
  display: flex;
  flex-direction: column;
  align-items: center;
  width: 100%;
  margin-right: 5px;
  border: none;
  outline: none;
  background: transparent;
  cursor: pointer;
  color: rgba(255, 255, 255, 0.6);
  font-size: 28px;
  transition: .5s; }

.tools-icon-hover {
  color: #FFF;
  font-size: 14px;
  font-family: 'Lato', Helvetica;
  margin-top: 5px;
  opacity: 0;
  transition: .5s; }

.tools-icon:hover {
  color: #FFF; }
  .tools-icon:hover .tools-icon-hover {
    opacity: 1; }

.tools-container {
  background: linear-gradient(to bottom, rgba(0, 0, 0, 0.8) 0%, rgba(0, 0, 0, 0.6) 100%);
  border-radius: 3px;
  box-shadow: 0 6px 12px rgba(0, 0, 0, 0.5);
  position: absolute;
  bottom: 80px;
  left: 110px;
  width: 150px;
  display: flex;
  flex-direction: column;
  justify-content: center; }

.tools-container h2 {
  margin: 0px 0px 5px 0px;
  padding: 10px 0px;
  width: 100%;
  text-align: center;
  font-size: 1.5em;
  font-weight: bold;
  color: #FFF;
  border-bottom: 0.4px solid rgba(255, 255, 255, 0.5); }

.tools-container button {
  padding: 10px;
  margin: 0px;
  color: rgba(255, 255, 255, 0.7);
  background: transparent;
  border: none;
  outline: none;
  font-family: 'Lato', Helvetica;
  font-size: 1em; }

.tools-container button:hover {
  font-weight: bold;
  color: #FFF;
  border-left: 5px solid #FFD63A;
  cursor: pointer; }

.color-picker-panel {
  background: linear-gradient(to bottom, rgba(0, 0, 0, 0.8) 0%, rgba(0, 0, 0, 0.5) 100%);
  width: 310px;
  border-radius: 3px;
  box-shadow: 0 6px 12px rgba(0, 0, 0, 0.5);
  position: absolute;
  bottom: 80px;
  left: 20px; }
  .color-picker-panel h2 {
    margin: 0px 0px 10px 0px;
    padding: 10px 0px;
    width: 100%;
    text-align: center;
    font-size: 1.5em;
    font-weight: bold;
    color: #FFF;
    border-bottom: 0.4px solid rgba(255, 255, 255, 0.5); }

.panel-row {
  display: flex;
  flex-direction: row;
  justify-content: space-between;
  position: relative;
  margin: 0 10px 10px; }

.panel-row:first-child {
  margin-top: 10px;
  margin-bottom: 6px; }

.panel-row:after {
  content: "";
  display: table;
  clear: both; }

.panel-header {
  background: #15191C;
  padding: 8px;
  margin: 0 -10px 10px;
  text-align: center; }

.preview {
  border-radius: 3px;
  background: #ccc;
  width: 60px;
  height: 35px;
  margin-bottom: 5px; }

.panel-col {
  padding-bottom: 10px;
  display: flex;
  flex-direction: column;
  align-items: flex-end; }

.swatch {
  display: inline-block;
  width: 32px;
  height: 32px;
  background: #ccc;
  border-radius: 3px;
  margin-left: 4px;
  margin-bottom: 4px;
  box-sizing: border-box;
  cursor: pointer; }

.default-swatches {
  width: 212px; }

.default-swatches .swatch:nth-child(6n + 1) {
  margin-left: 0px; }

.color-cursor {
  border-radius: 100%;
  background: #ccc;
  box-sizing: border-box;
  position: absolute;
  pointer-events: none;
  z-index: 2;
  border: 2px solid #fff;
  transition: all .2s ease; }

.color-cursor.dragging {
  transition: none; }

.color-cursor#spectrum-cursor {
  width: 30px;
  height: 30px;
  margin-left: -15px;
  margin-top: -15px;
  top: 0;
  left: 0; }

.color-cursor#hue-cursor {
  top: 0;
  left: 50%;
  height: 20px;
  width: 20px;
  margin-top: -10px;
  margin-left: -10px;
  pointer-events: none; }

.spectrum-map {
  position: relative;
  width: 212px;
  height: 200px;
  overflow: hidden; }

#spectrum-canvas {
  position: absolute;
  width: 100%;
  height: 100%;
  top: 0;
  left: 0;
  right: 0;
  bottom: 0;
  background: #ccc; }

.hue-map {
  position: absolute;
  top: 5px;
  bottom: 5px;
  right: 29px;
  width: 10px; }

#hue-canvas {
  border-radius: 8px;
  position: absolute;
  top: 0;
  right: 0;
  bottom: 0;
  left: 0;
  width: 100%;
  height: 100%;
  background: #ccc; }

.tog-button {
  background: rgba(255, 255, 255, 0.6);
  border: 0;
  border-radius: 3px;
  color: #303030;
  font-size: 1rem;
  box-shadow: 0 2px 4px rgba(0, 0, 0, 0.2);
  outline: none;
  cursor: pointer;
  padding: 4px;
  transition: 0.5s; }

.tog-button:hover {
  background: rgba(255, 255, 255, 0.8);
  transition: 0.5s; }

.tog-button:active {
  background: #424242; }

.tog-button.mode-toggle {
  width: 65px;
  height: 35px; }

.value-fields {
  display: none;
  align-items: center; }

.value-fields.active {
  display: flex; }

.value-fields .field-label {
  margin-right: 5px;
  margin-bottom: 5px;
  font-family: 'Lato', helvetica;
  font-size: 1rem;
  font-weight: bold; }

.value-fields .field-input {
  background: rgba(255, 255, 255, 0.6);
  border: 0;
  box-sizing: border-box;
  border-radius: 2px;
  line-height: 38px;
  padding: 0 4px;
  text-align: center;
  color: #303030;
  font-weight: bold;
  display: block;
  outline: none; }

.rgb-fields .field-group {
  display: flex;
  flex-direction: column;
  align-items: center;
  font-family: 'Lato', helvetica;
  font-size: 1rem; }

.rgb-fields .field-input {
  width: 55px;
  margin-right: 10px; }

.hex-field .field-input {
  width: 155px;
  font-family: 'Lato', helvetica;
  font-size: 1rem; }

.valid-container {
  color: #C4C4C4;
  background: rgba(0, 0, 0, 0.8);
  border-radius: 3px;
  box-shadow: 0 6px 12px rgba(0, 0, 0, 0.5);
  position: absolute;
  display: flex;
  flex-direction: column;
  align-items: center;
  height: 80vh;
  width: 75vw;
  bottom: 12.5vh;
  left: 12.5vw; }

.instructions {
  display: flex;
  flex-direction: column;
  align-items: center;
  width: 100%;
  padding-bottom: 30px; }
  .instructions p {
    margin: 0px;
    padding-top: 5px; }
  .instructions h2 {
    text-align: center;
    margin: 0px 0px 5px 0px;
    padding: 10px;
    width: 100%;
    color: #FFF;
    border-bottom: 0.4px solid rgba(255, 255, 255, 0.7); }
  .instructions p:nth-of-type(1) strong {
    color: #4c8edd; }
  .instructions p:nth-of-type(2) strong {
    color: #d44646; }

.formfields {
  display: flex;
  flex-direction: column;
  justify-content: center;
  flex-wrap: wrap;
  overflow: hidden;
  width: 95%;
  height: 100%; }
  .formfields .val-boxes {
    display: flex;
    flex-direction: row; }
  .formfields fieldset {
    border: 0;
    height: 400px; }
  .formfields legend {
    font-size: 1.3em;
    font-weight: bold; }
  .formfields section {
    padding-top: 20px;
    display: flex;
    flex-direction: row;
    justify-content: space-around;
    align-items: center;
    margin: 0px auto;
    width: 100%;
    overflow: hidden; }
  .formfields textarea {
    resize: none;
    outline: none;
    overflow-y: auto;
    overflow-x: hidden;
    font-family: 'Lato', Helvetica;
    font-weight: 700;
    width: 100%;
    height: 300px;
    background-color: rgba(255, 255, 255, 0.8);
    color: #252525;
    padding: 10px;
    margin-top: 15px; }
  .formfields #check-html, .formfields #check-css {
    background: #4c8edd;
    outline: none;
    border: none;
    border-radius: 3px;
    color: #FFF;
    cursor: pointer;
    font-family: 'Lato', Helvetica;
    font-size: 1em;
    letter-spacing: 2px;
    width: 30%;
    padding: 5px;
    margin-top: 8px;
    transition: 0.5s; }
  .formfields #check-html:hover, .formfields #check-css:hover {
    background: #005bc6;
    transition: 0.5s; }
  .formfields #clear-html, .formfields #clear-css {
    background: #d44646;
    outline: none;
    border: none;
    border-radius: 3px;
    color: #FFF;
    cursor: pointer;
    font-family: 'Lato', Helvetica;
    font-size: 1em;
    letter-spacing: 2px;
    width: 30%;
    padding: 5px;
    margin-left: 10px;
    margin-top: 8px;
    transition: 0.5s; }
  .formfields #clear-html:hover, .formfields #clear-css:hover {
    background: #8b0505;
    transition: 0.5s; }

.validate-form {
  width: 35vw;
  overflow-y: auto;
  overflow-x: hidden; }

#html-validated, #css-validated {
  width: 100%;
  height: 300px;
  overflow-y: auto;
  overflow-x: hidden;
  white-space: pre-wrap;
  word-wrap: break-word;
  background-color: rgba(255, 255, 255, 0.8);
  color: #252525;
  padding: 10px;
  line-height: 20px; }
  #html-validated code, #css-validated code {
    font-family: 'Lato', Helvetica;
    font-weight: 700; }

#loader-icon {
  font-size: 2em;
  margin: 0px auto;
  transition: all 500ms linear; }

.spin {
  animation-name: rotate;
  animation-duration: 1000ms;
  animation-iteration-count: infinite;
  animation-timing-function: linear; }

@keyframes rotate {
  from {
    transform: rotate(0deg); }
  to {
    transform: rotate(360deg); } }

.page-speed-container {
  margin: 20px 0px;
  padding: 0px 5px;
  color: #C4C4C4;
  background: rgba(0, 0, 0, 0.8);
  border-radius: 3px;
  box-shadow: 0 6px 12px rgba(0, 0, 0, 0.5);
  max-height: 90%;
  width: 90%;
  overflow-x: hidden;
  overflow-y: auto;
  position: fixed;
  top: 2%;
  left: 5%; }

#speed-page-error {
  display: flex;
  flex-direction: column;
  justify-content: center;
  align-items: center; }

#psc-box {
  display: flex;
  flex-direction: column; }

#checkedUrl {
  display: flex;
  justify-content: center;
  align-items: center; }
  #checkedUrl label {
    padding: 5px; }

.radio-speed-view {
  border: none; }
  .radio-speed-view input {
    -webkit-appearance: none;
    appearance: none;
    border-radius: 50%;
    width: 16px;
    height: 16px;
    border: 2px solid #C4C4C4;
    transition: 0.2s all linear;
    outline: none;
    margin-right: 5px;
    position: relative;
    top: 4px; }
  .radio-speed-view input:checked {
    border: 6px solid #FFD63A; }

.psc-top {
  max-height: 15%;
  display: flex;
  flex-direction: column;
  align-items: center;
  margin: 0px 0px 10px 0px;
  padding: 10px 0px;
  width: 100%;
  text-align: center;
  font-size: 2em;
  font-weight: bold;
  color: #FFF;
  border-bottom: 0.4px solid rgba(255, 255, 255, 0.5); }

#error {
  text-align: center;
  color: red; }

#path {
  width: 50%;
  height: 30px;
  padding: 5px 10px;
  outline: none;
  border: 1px solid #000;
  border-radius: 3px;
  background: rgba(255, 255, 255, 0.2);
  color: #FFF; }

#path::placeholder {
  color: #C4C4C4;
  transition: 0.5s; }

#path:focus::placeholder {
  color: #FFF;
  transition: 0.5s; }

#analyzePage, #clearPage {
  padding: 10px;
  margin: 10px;
  width: 10%;
  background: #4c8edd;
  outline: none;
  border: none;
  box-shadow: 2px 2px 5px rgba(0, 0, 0, 0.7);
  border-radius: 2px;
  color: #FFF;
  cursor: pointer;
  font-family: 'Lato', Helvetica;
  font-size: 1em;
  letter-spacing: 2px;
  transition: 0.5s; }

#analyzePage:hover, #clearPage:hover {
  background: #005bc6;
  transition: 0.5s; }

#clearPage {
  transition: 0.5s;
  background: #d44646; }

#clearPage:hover {
  transition: 0.5s;
  background: #8b0505; }

.returnresults {
  padding: 10px;
  overflow-x: hidden;
  overflow-y: auto;
  background: transparent; }

.page-speed-box {
  border-radius: 3px;
  background-color: rgba(255, 255, 255, 0.8);
  color: #252525;
  padding: 5px;
  font-family: 'Lato', helvetica;
  white-space: pre-line;
  word-wrap: break-word;
  overflow-x: hidden;
  overflow-y: auto;
  white-space: pre-line; }

#results-speed-title {
  margin: 0px;
  padding: 10px 0px;
  font-size: 1.5em;
  color: #252525; }

.speed-score-box {
  padding: 0px;
  margin: 0px;
  display: flex;
  flex-direction: column;
  justify-content: center; }

.speed-score-box span {
  padding-left: 30px;
  font-weight: bold; }

.optimizationTitles {
  font-size: 1.5em;
  color: #252525; }

.click-details {
  padding: 10px;
  margin: 10px;
  background: #43ac00;
  outline: none;
  border: none;
  box-shadow: 2px 2px 5px rgba(0, 0, 0, 0.7);
  border-radius: 2px;
  color: #FFF;
  cursor: pointer;
  font-family: 'Lato', Helvetica;
  font-size: 1em;
  letter-spacing: 2px;
  transition: 0.5s; }

.click-details:hover {
  background: #235900;
  transition: 0.5s; }

.addInfo {
  padding: 0px 40px; }

.addFoundOptimizations {
  display: flex;
  flex-direction: column;
  justify-content: center; }

.addFoundInfo {
  display: flex;
  flex-direction: column;
  padding: 10px 0px; }

.speedTitles {
  padding-left: 5px;
  margin: 5px;
  font-family: 'Lato', Helvetica;
  font-size: 16px; }

.learn-more-link {
  margin-left: 30px;
  text-decoration: none;
  color: #EE6200;
  font-weight: 700;
  transition: 0.5s; }

.learn-more-link:hover {
  transition: 0.5s;
  text-decoration: underline; }

.newsfeed-wrapper {
  border-radius: 3px;
  display: none;
  position: fixed;
  top: 5%;
  bottom: 5%;
  left: 20%;
  right: 20%;
  z-index: 1;
  background: linear-gradient(to bottom, black 0%, rgba(0, 0, 0, 0.8) 100%); }
  .newsfeed-wrapper h2 {
    text-align: center;
    margin: 0px;
    padding: 10px;
    width: 100%;
    font-size: 2em;
    font-weight: bold;
    color: #FFF;
    border-top-right-radius: 3px;
    border-top-left-radius: 3px;
    border-bottom: 1px solid rgba(255, 255, 255, 0.4);
    background-color: rgba(0, 0, 0, 0.9); }

.newsfeed {
  border-radius: 3px;
  overflow-y: auto;
  overflow-x: hidden;
  width: 100%;
  height: 535px;
  margin-top: 0;
  padding: 0; }
  .newsfeed > :first-child {
    margin-top: 0; }
  .newsfeed > :last-child {
    margin-bottom: 0; }

.article {
  display: flex;
  justify-content: center;
  width: 100%;
  height: 25%;
  margin: 1% 0;
  padding: 1%; }
  .article > a {
    width: 20%;
    margin: 0;
    padding: 0;
    background-size: cover; }
  .article > div {
    display: flex;
    flex-direction: column;
    justify-content: space-around;
    width: 80%;
    margin-left: 2.5%; }
    .article > div > a {
      margin: 1%;
      padding: 1%;
      color: rgba(255, 255, 255, 0.7);
      font-size: 1.4em;
      text-decoration: none; }
    .article > div > a:hover {
      font-weight: bold;
      color: #FFF;
      border-left: 5px solid #FFD63A;
      cursor: pointer; }
    .article > div > p {
      margin: 1%;
      padding: 1%;
      color: rgba(255, 255, 255, 0.7); }

.stickyContainer {
  position: absolute;
  display: flex;
  flex-direction: column;
  overflow: hidden;
  width: 230px;
  height: 190px;
  outline: 1px solid transparent;
  border: 1px solid #7da4d7;
  border-radius: 3px; }

.stickBar {
  display: flex;
  margin: 0px;
  padding: 0px 0px 15px 0px;
  color: white; }

.stickIcon {
  font-size: 1.3em;
  margin: 10px 10px 0px 10px;
  transition: .5s; }

.stickIcon:hover {
  cursor: pointer;
  color: #D9D9D9;
  transition: .5s; }

.stickyContainer p {
  cursor: pointer;
  font-weight: bold;
  margin: 5px 0px;
  padding: 5px 0px;
  font-size: .98em;
  transition: .5s; }

.stickyContainer p:hover {
  cursor: pointer;
  color: #D9D9D9;
  transition: .5s; }

.stickyContainer input {
  display: none;
  height: 20px;
  width: 90px;
  padding: 2px;
  margin: 10px 0px 10px 0px;
  outline: none;
  font-size: .9em;
  font-family: 'Lato', helvetica;
  font-weight: 700;
  background-color: lightgrey;
  border: 1px solid lightgrey;
  border-radius: 3px; }

.stickLeft {
  margin-right: auto; }

.fa-trash {
  margin-left: auto; }

.stickNote {
  width: 200px;
  height: 100%;
  margin: 10px;
  padding: 0px;
  font-size: .95em;
  color: #333;
  font-family: 'Lato', helvetica;
  font-weight: 700;
  border: none;
  outline: none;
  resize: none; }

.blueBar {
  background-color: #1267d6; }

.blueArea {
  background-color: #7da4d7;
  border: 1px solid #7da4d7; }

.greenBar {
  background-color: #16810a; }

.greenArea {
  background-color: #80d676;
  border: 1px solid #80d676; }

.yellowBar {
  background-color: #f4af15; }

.yellowArea {
  background-color: #f1db87;
  border: 1px solid #f1db87; }

.purpleBar {
  background-color: #5e0e99; }

.purpleArea {
  background-color: #d8aef7;
  border: 1px solid #d8aef7; }

.pinkBar {
  background-color: #c70498; }

.pinkArea {
  background-color: #f58cdb;
  border: 1px solid #f58cdb; }

.greyBar {
  background-color: #aaa8a9; }

.greyArea {
  background-color: #e5e0e4;
  border: 1px solid #e5e0e4; }

.redBar {
  background-color: #bd1313; }

.redArea {
  background-color: #f17a7a;
  border: 1px solid #f17a7a; }

.palleteBar {
  display: none;
  margin: 0px;
  padding: 10px;
  background-color: white; }

.palleteBar ul {
  display: flex;
  margin: 0px 0px 0px 0px;
  padding: 5px;
  justify-content: space-around; }

.palleteBar li {
  width: 22px;
  height: 22px;
  margin: 0px 1px 0px 1px;
  list-style-type: none;
  border: 1px solid transparent;
  border-radius: 50%;
  cursor: pointer; }

.stickyContainer {
  box-shadow: 0 3px 5px rgba(0, 0, 0, 0.7); }

.setting-wrapper {
  background: linear-gradient(90deg, black, rgba(0, 0, 0, 0.7));
  width: 600px;
  height: 400px;
  border-radius: 3px;
  border: 1px solid transparent;
  box-shadow: 0 6px 12px rgba(0, 0, 0, 0.5);
  color: rgba(255, 255, 255, 0.7);
  position: absolute;
  display: none;
  flex-direction: row;
  bottom: 80px;
  right: 10px;
  z-index: 1; }

.setting-main {
  display: flex;
  flex-direction: row; }

.setting-aside {
  border-right: 0.4px solid rgba(255, 255, 255, 0.7);
  width: 160px;
  height: 400px; }

.setting-aside h2 {
  margin: 0px 0px 5px 0px;
  padding: 20px 0px;
  width: 100%;
  text-align: center;
  font-size: 2em;
  font-weight: bold;
  color: #FFF; }

.setting-aside ul {
  width: 160px;
  height: 50%;
  padding: 10px 0px 0px 0px;
  list-style-type: none; }

.setting-aside ul:nth-of-type(1) li {
  margin: 10px 0px;
  padding: 5px 0px 5px 20px;
  font-size: 1.4em;
  border-bottom: 1px solid transparent;
  cursor: pointer; }

.setting-aside ul:nth-child(3) li {
  padding: 5px 0px 5px 40px;
  font-size: 1em;
  border-bottom: 1px solid transparent;
  cursor: pointer; }

.setting-aside li:hover {
  font-weight: bold;
  color: #FFF;
  border-left: 5px solid #FFD63A;
  cursor: pointer; }

.setting-controls {
  position: relative;
  width: 100%;
  height: 400px; }
  .setting-controls h2 {
    color: #FFF;
    font-size: 1.5em; }

.setting-controls-about {
  position: absolute;
  top: 0;
  bottom: 0;
  left: 0;
  right: 0;
  padding: 50px 0px;
  display: flex;
  flex-direction: column;
  align-items: center;
  height: 400px; }
  .setting-controls-about h2 {
    font-size: 2em; }

.setting-controls-contribute {
  position: absolute;
  top: 0;
  bottom: 0;
  left: 0;
  right: 0;
  display: flex;
  flex-direction: column;
  align-items: center;
  padding-top: 120px;
  height: 400px; }
  .setting-controls-contribute h2 {
    font-size: 1.5em; }
  .setting-controls-contribute #gh-repo {
    text-decoration: none;
    padding: 5px;
    font-size: 1.5em;
    color: rgba(255, 255, 255, 0.7);
    border: 1px solid rgba(255, 255, 255, 0.7);
    border-radius: 3px;
    transition: 0.5s; }
  .setting-controls-contribute #gh-repo:hover {
    background: rgba(255, 255, 255, 0.7);
    color: rgba(0, 0, 0, 0.9);
    transition: 0.5s; }
  .setting-controls-contribute span {
    margin-top: 30px; }
  .setting-controls-contribute .ghlinks {
    display: flex;
    flex-direction: row;
    justify-content: center;
    text-align: center;
    height: 30px;
    width: 250px;
    margin: 5px 0px;
    padding: 5px 0px;
    border-top: 0.2px solid rgba(255, 255, 255, 0.7);
    border-bottom: 0.2px solid rgba(255, 255, 255, 0.7); }
    .setting-controls-contribute .ghlinks li {
      list-style-type: none;
      width: 60px; }
  .setting-controls-contribute .ghlinks a {
    margin: 0px 10px;
    text-decoration: none;
    font-size: 1em;
    color: rgba(255, 255, 255, 0.7); }
  .setting-controls-contribute .ghlinks a:hover {
    color: #FFD63A;
    font-weight: bold; }

.settings-pomodoro {
  position: absolute;
  display: flex;
  flex-direction: column;
  top: 0;
  left: 0;
  bottom: 0;
  right: 0;
  padding-left: 10px; }
  .settings-pomodoro span {
    margin-bottom: 40px; }
  .settings-pomodoro form {
    font-size: 1.5rem;
    padding: 20px 0px; }
    .settings-pomodoro form select {
      margin-left: 15px;
      color: rgba(0, 0, 0, 0.8);
      background: rgba(255, 255, 255, 0.7);
      outline: none;
      font-size: .8em; }
  .settings-pomodoro label {
    display: block;
    margin-bottom: 2%;
    font-size: .8em; }
  .settings-pomodoro output {
    padding-left: 15px; }
  .settings-pomodoro input[type='range'] {
    -webkit-appearance: none;
    outline: none;
    border: 0;
    width: 50%;
    box-shadow: inset 0 0 0 2px rgba(255, 255, 255, 0.3);
    border-radius: 3px;
    background: transparent; }
    .settings-pomodoro input[type='range']::-webkit-slider-runnable-track {
      height: 12px;
      cursor: pointer;
      background: transparent linear-gradient(#57487a, #57487a) no-repeat;
      box-shadow: inset 0 0 0 2px rgba(255, 255, 255, 0);
      border-radius: 3px;
      background-size: 100%; }
    .settings-pomodoro input[type='range']::-webkit-slider-thumb {
      border-radius: 3px;
      border: 2px solid rgba(0, 0, 0, 0.5);
      height: 24px;
      width: 16px;
      -webkit-appearance: none;
      margin-top: -6px;
      background: #e6dbff;
      background-position: 21% 100%;
      background-size: 10px 10px;
      transition: all 0.1s ease; }
  .settings-pomodoro #workperiod[value='1']::-webkit-slider-runnable-track {
    background-size: 0.83333% 100%; }
  .settings-pomodoro #workperiod[value='2']::-webkit-slider-runnable-track {
    background-size: 1.66667% 100%; }
  .settings-pomodoro #workperiod[value='3']::-webkit-slider-runnable-track {
    background-size: 2.5% 100%; }
  .settings-pomodoro #workperiod[value='4']::-webkit-slider-runnable-track {
    background-size: 3.33333% 100%; }
  .settings-pomodoro #workperiod[value='5']::-webkit-slider-runnable-track {
    background-size: 4.16667% 100%; }
  .settings-pomodoro #workperiod[value='6']::-webkit-slider-runnable-track {
    background-size: 5% 100%; }
  .settings-pomodoro #workperiod[value='7']::-webkit-slider-runnable-track {
    background-size: 5.83333% 100%; }
  .settings-pomodoro #workperiod[value='8']::-webkit-slider-runnable-track {
    background-size: 6.66667% 100%; }
  .settings-pomodoro #workperiod[value='9']::-webkit-slider-runnable-track {
    background-size: 7.5% 100%; }
  .settings-pomodoro #workperiod[value='10']::-webkit-slider-runnable-track {
    background-size: 8.33333% 100%; }
  .settings-pomodoro #workperiod[value='11']::-webkit-slider-runnable-track {
    background-size: 9.16667% 100%; }
  .settings-pomodoro #workperiod[value='12']::-webkit-slider-runnable-track {
    background-size: 10% 100%; }
  .settings-pomodoro #workperiod[value='13']::-webkit-slider-runnable-track {
    background-size: 10.83333% 100%; }
  .settings-pomodoro #workperiod[value='14']::-webkit-slider-runnable-track {
    background-size: 11.66667% 100%; }
  .settings-pomodoro #workperiod[value='15']::-webkit-slider-runnable-track {
    background-size: 12.5% 100%; }
  .settings-pomodoro #workperiod[value='16']::-webkit-slider-runnable-track {
    background-size: 13.33333% 100%; }
  .settings-pomodoro #workperiod[value='17']::-webkit-slider-runnable-track {
    background-size: 14.16667% 100%; }
  .settings-pomodoro #workperiod[value='18']::-webkit-slider-runnable-track {
    background-size: 15% 100%; }
  .settings-pomodoro #workperiod[value='19']::-webkit-slider-runnable-track {
    background-size: 15.83333% 100%; }
  .settings-pomodoro #workperiod[value='20']::-webkit-slider-runnable-track {
    background-size: 16.66667% 100%; }
  .settings-pomodoro #workperiod[value='21']::-webkit-slider-runnable-track {
    background-size: 17.5% 100%; }
  .settings-pomodoro #workperiod[value='22']::-webkit-slider-runnable-track {
    background-size: 18.33333% 100%; }
  .settings-pomodoro #workperiod[value='23']::-webkit-slider-runnable-track {
    background-size: 19.16667% 100%; }
  .settings-pomodoro #workperiod[value='24']::-webkit-slider-runnable-track {
    background-size: 20% 100%; }
  .settings-pomodoro #workperiod[value='25']::-webkit-slider-runnable-track {
    background-size: 20.83333% 100%; }
  .settings-pomodoro #workperiod[value='26']::-webkit-slider-runnable-track {
    background-size: 21.66667% 100%; }
  .settings-pomodoro #workperiod[value='27']::-webkit-slider-runnable-track {
    background-size: 22.5% 100%; }
  .settings-pomodoro #workperiod[value='28']::-webkit-slider-runnable-track {
    background-size: 23.33333% 100%; }
  .settings-pomodoro #workperiod[value='29']::-webkit-slider-runnable-track {
    background-size: 24.16667% 100%; }
  .settings-pomodoro #workperiod[value='30']::-webkit-slider-runnable-track {
    background-size: 25% 100%; }
  .settings-pomodoro #workperiod[value='31']::-webkit-slider-runnable-track {
    background-size: 25.83333% 100%; }
  .settings-pomodoro #workperiod[value='32']::-webkit-slider-runnable-track {
    background-size: 26.66667% 100%; }
  .settings-pomodoro #workperiod[value='33']::-webkit-slider-runnable-track {
    background-size: 27.5% 100%; }
  .settings-pomodoro #workperiod[value='34']::-webkit-slider-runnable-track {
    background-size: 28.33333% 100%; }
  .settings-pomodoro #workperiod[value='35']::-webkit-slider-runnable-track {
    background-size: 29.16667% 100%; }
  .settings-pomodoro #workperiod[value='36']::-webkit-slider-runnable-track {
    background-size: 30% 100%; }
  .settings-pomodoro #workperiod[value='37']::-webkit-slider-runnable-track {
    background-size: 30.83333% 100%; }
  .settings-pomodoro #workperiod[value='38']::-webkit-slider-runnable-track {
    background-size: 31.66667% 100%; }
  .settings-pomodoro #workperiod[value='39']::-webkit-slider-runnable-track {
    background-size: 32.5% 100%; }
  .settings-pomodoro #workperiod[value='40']::-webkit-slider-runnable-track {
    background-size: 33.33333% 100%; }
  .settings-pomodoro #workperiod[value='41']::-webkit-slider-runnable-track {
    background-size: 34.16667% 100%; }
  .settings-pomodoro #workperiod[value='42']::-webkit-slider-runnable-track {
    background-size: 35% 100%; }
  .settings-pomodoro #workperiod[value='43']::-webkit-slider-runnable-track {
    background-size: 35.83333% 100%; }
  .settings-pomodoro #workperiod[value='44']::-webkit-slider-runnable-track {
    background-size: 36.66667% 100%; }
  .settings-pomodoro #workperiod[value='45']::-webkit-slider-runnable-track {
    background-size: 37.5% 100%; }
  .settings-pomodoro #workperiod[value='46']::-webkit-slider-runnable-track {
    background-size: 38.33333% 100%; }
  .settings-pomodoro #workperiod[value='47']::-webkit-slider-runnable-track {
    background-size: 39.16667% 100%; }
  .settings-pomodoro #workperiod[value='48']::-webkit-slider-runnable-track {
    background-size: 40% 100%; }
  .settings-pomodoro #workperiod[value='49']::-webkit-slider-runnable-track {
    background-size: 40.83333% 100%; }
  .settings-pomodoro #workperiod[value='50']::-webkit-slider-runnable-track {
    background-size: 41.66667% 100%; }
  .settings-pomodoro #workperiod[value='51']::-webkit-slider-runnable-track {
    background-size: 42.5% 100%; }
  .settings-pomodoro #workperiod[value='52']::-webkit-slider-runnable-track {
    background-size: 43.33333% 100%; }
  .settings-pomodoro #workperiod[value='53']::-webkit-slider-runnable-track {
    background-size: 44.16667% 100%; }
  .settings-pomodoro #workperiod[value='54']::-webkit-slider-runnable-track {
    background-size: 45% 100%; }
  .settings-pomodoro #workperiod[value='55']::-webkit-slider-runnable-track {
    background-size: 45.83333% 100%; }
  .settings-pomodoro #workperiod[value='56']::-webkit-slider-runnable-track {
    background-size: 46.66667% 100%; }
  .settings-pomodoro #workperiod[value='57']::-webkit-slider-runnable-track {
    background-size: 47.5% 100%; }
  .settings-pomodoro #workperiod[value='58']::-webkit-slider-runnable-track {
    background-size: 48.33333% 100%; }
  .settings-pomodoro #workperiod[value='59']::-webkit-slider-runnable-track {
    background-size: 49.16667% 100%; }
  .settings-pomodoro #workperiod[value='60']::-webkit-slider-runnable-track {
    background-size: 50% 100%; }
  .settings-pomodoro #workperiod[value='61']::-webkit-slider-runnable-track {
    background-size: 50.83333% 100%; }
  .settings-pomodoro #workperiod[value='62']::-webkit-slider-runnable-track {
    background-size: 51.66667% 100%; }
  .settings-pomodoro #workperiod[value='63']::-webkit-slider-runnable-track {
    background-size: 52.5% 100%; }
  .settings-pomodoro #workperiod[value='64']::-webkit-slider-runnable-track {
    background-size: 53.33333% 100%; }
  .settings-pomodoro #workperiod[value='65']::-webkit-slider-runnable-track {
    background-size: 54.16667% 100%; }
  .settings-pomodoro #workperiod[value='66']::-webkit-slider-runnable-track {
    background-size: 55% 100%; }
  .settings-pomodoro #workperiod[value='67']::-webkit-slider-runnable-track {
    background-size: 55.83333% 100%; }
  .settings-pomodoro #workperiod[value='68']::-webkit-slider-runnable-track {
    background-size: 56.66667% 100%; }
  .settings-pomodoro #workperiod[value='69']::-webkit-slider-runnable-track {
    background-size: 57.5% 100%; }
  .settings-pomodoro #workperiod[value='70']::-webkit-slider-runnable-track {
    background-size: 58.33333% 100%; }
  .settings-pomodoro #workperiod[value='71']::-webkit-slider-runnable-track {
    background-size: 59.16667% 100%; }
  .settings-pomodoro #workperiod[value='72']::-webkit-slider-runnable-track {
    background-size: 60% 100%; }
  .settings-pomodoro #workperiod[value='73']::-webkit-slider-runnable-track {
    background-size: 60.83333% 100%; }
  .settings-pomodoro #workperiod[value='74']::-webkit-slider-runnable-track {
    background-size: 61.66667% 100%; }
  .settings-pomodoro #workperiod[value='75']::-webkit-slider-runnable-track {
    background-size: 62.5% 100%; }
  .settings-pomodoro #workperiod[value='76']::-webkit-slider-runnable-track {
    background-size: 63.33333% 100%; }
  .settings-pomodoro #workperiod[value='77']::-webkit-slider-runnable-track {
    background-size: 64.16667% 100%; }
  .settings-pomodoro #workperiod[value='78']::-webkit-slider-runnable-track {
    background-size: 65% 100%; }
  .settings-pomodoro #workperiod[value='79']::-webkit-slider-runnable-track {
    background-size: 65.83333% 100%; }
  .settings-pomodoro #workperiod[value='80']::-webkit-slider-runnable-track {
    background-size: 66.66667% 100%; }
  .settings-pomodoro #workperiod[value='81']::-webkit-slider-runnable-track {
    background-size: 67.5% 100%; }
  .settings-pomodoro #workperiod[value='82']::-webkit-slider-runnable-track {
    background-size: 68.33333% 100%; }
  .settings-pomodoro #workperiod[value='83']::-webkit-slider-runnable-track {
    background-size: 69.16667% 100%; }
  .settings-pomodoro #workperiod[value='84']::-webkit-slider-runnable-track {
    background-size: 70% 100%; }
  .settings-pomodoro #workperiod[value='85']::-webkit-slider-runnable-track {
    background-size: 70.83333% 100%; }
  .settings-pomodoro #workperiod[value='86']::-webkit-slider-runnable-track {
    background-size: 71.66667% 100%; }
  .settings-pomodoro #workperiod[value='87']::-webkit-slider-runnable-track {
    background-size: 72.5% 100%; }
  .settings-pomodoro #workperiod[value='88']::-webkit-slider-runnable-track {
    background-size: 73.33333% 100%; }
  .settings-pomodoro #workperiod[value='89']::-webkit-slider-runnable-track {
    background-size: 74.16667% 100%; }
  .settings-pomodoro #workperiod[value='90']::-webkit-slider-runnable-track {
    background-size: 75% 100%; }
  .settings-pomodoro #workperiod[value='91']::-webkit-slider-runnable-track {
    background-size: 75.83333% 100%; }
  .settings-pomodoro #workperiod[value='92']::-webkit-slider-runnable-track {
    background-size: 76.66667% 100%; }
  .settings-pomodoro #workperiod[value='93']::-webkit-slider-runnable-track {
    background-size: 77.5% 100%; }
  .settings-pomodoro #workperiod[value='94']::-webkit-slider-runnable-track {
    background-size: 78.33333% 100%; }
  .settings-pomodoro #workperiod[value='95']::-webkit-slider-runnable-track {
    background-size: 79.16667% 100%; }
  .settings-pomodoro #workperiod[value='96']::-webkit-slider-runnable-track {
    background-size: 80% 100%; }
  .settings-pomodoro #workperiod[value='97']::-webkit-slider-runnable-track {
    background-size: 80.83333% 100%; }
  .settings-pomodoro #workperiod[value='98']::-webkit-slider-runnable-track {
    background-size: 81.66667% 100%; }
  .settings-pomodoro #workperiod[value='99']::-webkit-slider-runnable-track {
    background-size: 82.5% 100%; }
  .settings-pomodoro #workperiod[value='100']::-webkit-slider-runnable-track {
    background-size: 83.33333% 100%; }
  .settings-pomodoro #workperiod[value='101']::-webkit-slider-runnable-track {
    background-size: 84.16667% 100%; }
  .settings-pomodoro #workperiod[value='102']::-webkit-slider-runnable-track {
    background-size: 85% 100%; }
  .settings-pomodoro #workperiod[value='103']::-webkit-slider-runnable-track {
    background-size: 85.83333% 100%; }
  .settings-pomodoro #workperiod[value='104']::-webkit-slider-runnable-track {
    background-size: 86.66667% 100%; }
  .settings-pomodoro #workperiod[value='105']::-webkit-slider-runnable-track {
    background-size: 87.5% 100%; }
  .settings-pomodoro #workperiod[value='106']::-webkit-slider-runnable-track {
    background-size: 88.33333% 100%; }
  .settings-pomodoro #workperiod[value='107']::-webkit-slider-runnable-track {
    background-size: 89.16667% 100%; }
  .settings-pomodoro #workperiod[value='108']::-webkit-slider-runnable-track {
    background-size: 90% 100%; }
  .settings-pomodoro #workperiod[value='109']::-webkit-slider-runnable-track {
    background-size: 90.83333% 100%; }
  .settings-pomodoro #workperiod[value='110']::-webkit-slider-runnable-track {
    background-size: 91.66667% 100%; }
  .settings-pomodoro #workperiod[value='111']::-webkit-slider-runnable-track {
    background-size: 92.5% 100%; }
  .settings-pomodoro #workperiod[value='112']::-webkit-slider-runnable-track {
    background-size: 93.33333% 100%; }
  .settings-pomodoro #workperiod[value='113']::-webkit-slider-runnable-track {
    background-size: 94.16667% 100%; }
  .settings-pomodoro #workperiod[value='114']::-webkit-slider-runnable-track {
    background-size: 95% 100%; }
  .settings-pomodoro #workperiod[value='115']::-webkit-slider-runnable-track {
    background-size: 95.83333% 100%; }
  .settings-pomodoro #workperiod[value='116']::-webkit-slider-runnable-track {
    background-size: 96.66667% 100%; }
  .settings-pomodoro #workperiod[value='117']::-webkit-slider-runnable-track {
    background-size: 97.5% 100%; }
  .settings-pomodoro #workperiod[value='118']::-webkit-slider-runnable-track {
    background-size: 98.33333% 100%; }
  .settings-pomodoro #workperiod[value='119']::-webkit-slider-runnable-track {
    background-size: 99.16667% 100%; }
  .settings-pomodoro #workperiod[value='120']::-webkit-slider-runnable-track {
    background-size: 100% 100%; }
  .settings-pomodoro #breakperiod[value='1']::-webkit-slider-runnable-track {
    background-size: 3.33333% 100%; }
  .settings-pomodoro #breakperiod[value='2']::-webkit-slider-runnable-track {
    background-size: 6.66667% 100%; }
  .settings-pomodoro #breakperiod[value='3']::-webkit-slider-runnable-track {
    background-size: 10% 100%; }
  .settings-pomodoro #breakperiod[value='4']::-webkit-slider-runnable-track {
    background-size: 13.33333% 100%; }
  .settings-pomodoro #breakperiod[value='5']::-webkit-slider-runnable-track {
    background-size: 16.66667% 100%; }
  .settings-pomodoro #breakperiod[value='6']::-webkit-slider-runnable-track {
    background-size: 20% 100%; }
  .settings-pomodoro #breakperiod[value='7']::-webkit-slider-runnable-track {
    background-size: 23.33333% 100%; }
  .settings-pomodoro #breakperiod[value='8']::-webkit-slider-runnable-track {
    background-size: 26.66667% 100%; }
  .settings-pomodoro #breakperiod[value='9']::-webkit-slider-runnable-track {
    background-size: 30% 100%; }
  .settings-pomodoro #breakperiod[value='10']::-webkit-slider-runnable-track {
    background-size: 33.33333% 100%; }
  .settings-pomodoro #breakperiod[value='11']::-webkit-slider-runnable-track {
    background-size: 36.66667% 100%; }
  .settings-pomodoro #breakperiod[value='12']::-webkit-slider-runnable-track {
    background-size: 40% 100%; }
  .settings-pomodoro #breakperiod[value='13']::-webkit-slider-runnable-track {
    background-size: 43.33333% 100%; }
  .settings-pomodoro #breakperiod[value='14']::-webkit-slider-runnable-track {
    background-size: 46.66667% 100%; }
  .settings-pomodoro #breakperiod[value='15']::-webkit-slider-runnable-track {
    background-size: 50% 100%; }
  .settings-pomodoro #breakperiod[value='16']::-webkit-slider-runnable-track {
    background-size: 53.33333% 100%; }
  .settings-pomodoro #breakperiod[value='17']::-webkit-slider-runnable-track {
    background-size: 56.66667% 100%; }
  .settings-pomodoro #breakperiod[value='18']::-webkit-slider-runnable-track {
    background-size: 60% 100%; }
  .settings-pomodoro #breakperiod[value='19']::-webkit-slider-runnable-track {
    background-size: 63.33333% 100%; }
  .settings-pomodoro #breakperiod[value='20']::-webkit-slider-runnable-track {
    background-size: 66.66667% 100%; }
  .settings-pomodoro #breakperiod[value='21']::-webkit-slider-runnable-track {
    background-size: 70% 100%; }
  .settings-pomodoro #breakperiod[value='22']::-webkit-slider-runnable-track {
    background-size: 73.33333% 100%; }
  .settings-pomodoro #breakperiod[value='23']::-webkit-slider-runnable-track {
    background-size: 76.66667% 100%; }
  .settings-pomodoro #breakperiod[value='24']::-webkit-slider-runnable-track {
    background-size: 80% 100%; }
  .settings-pomodoro #breakperiod[value='25']::-webkit-slider-runnable-track {
    background-size: 83.33333% 100%; }
  .settings-pomodoro #breakperiod[value='26']::-webkit-slider-runnable-track {
    background-size: 86.66667% 100%; }
  .settings-pomodoro #breakperiod[value='27']::-webkit-slider-runnable-track {
    background-size: 90% 100%; }
  .settings-pomodoro #breakperiod[value='28']::-webkit-slider-runnable-track {
    background-size: 93.33333% 100%; }
  .settings-pomodoro #breakperiod[value='29']::-webkit-slider-runnable-track {
    background-size: 96.66667% 100%; }
  .settings-pomodoro #breakperiod[value='30']::-webkit-slider-runnable-track {
    background-size: 100% 100%; }
  .settings-pomodoro #breakperiod[value='31']::-webkit-slider-runnable-track {
    background-size: 103.33333% 100%; }
  .settings-pomodoro #breakperiod[value='32']::-webkit-slider-runnable-track {
    background-size: 106.66667% 100%; }
  .settings-pomodoro #breakperiod[value='33']::-webkit-slider-runnable-track {
    background-size: 110% 100%; }
  .settings-pomodoro #breakperiod[value='34']::-webkit-slider-runnable-track {
    background-size: 113.33333% 100%; }
  .settings-pomodoro #breakperiod[value='35']::-webkit-slider-runnable-track {
    background-size: 116.66667% 100%; }
  .settings-pomodoro #breakperiod[value='36']::-webkit-slider-runnable-track {
    background-size: 120% 100%; }
  .settings-pomodoro #breakperiod[value='37']::-webkit-slider-runnable-track {
    background-size: 123.33333% 100%; }
  .settings-pomodoro #breakperiod[value='38']::-webkit-slider-runnable-track {
    background-size: 126.66667% 100%; }
  .settings-pomodoro #breakperiod[value='39']::-webkit-slider-runnable-track {
    background-size: 130% 100%; }
  .settings-pomodoro #breakperiod[value='40']::-webkit-slider-runnable-track {
    background-size: 133.33333% 100%; }
  .settings-pomodoro #breakperiod[value='41']::-webkit-slider-runnable-track {
    background-size: 136.66667% 100%; }
  .settings-pomodoro #breakperiod[value='42']::-webkit-slider-runnable-track {
    background-size: 140% 100%; }
  .settings-pomodoro #breakperiod[value='43']::-webkit-slider-runnable-track {
    background-size: 143.33333% 100%; }
  .settings-pomodoro #breakperiod[value='44']::-webkit-slider-runnable-track {
    background-size: 146.66667% 100%; }
  .settings-pomodoro #breakperiod[value='45']::-webkit-slider-runnable-track {
    background-size: 150% 100%; }
  .settings-pomodoro #breakperiod[value='46']::-webkit-slider-runnable-track {
    background-size: 153.33333% 100%; }
  .settings-pomodoro #breakperiod[value='47']::-webkit-slider-runnable-track {
    background-size: 156.66667% 100%; }
  .settings-pomodoro #breakperiod[value='48']::-webkit-slider-runnable-track {
    background-size: 160% 100%; }
  .settings-pomodoro #breakperiod[value='49']::-webkit-slider-runnable-track {
    background-size: 163.33333% 100%; }
  .settings-pomodoro #breakperiod[value='50']::-webkit-slider-runnable-track {
    background-size: 166.66667% 100%; }
  .settings-pomodoro #breakperiod[value='51']::-webkit-slider-runnable-track {
    background-size: 170% 100%; }
  .settings-pomodoro #breakperiod[value='52']::-webkit-slider-runnable-track {
    background-size: 173.33333% 100%; }
  .settings-pomodoro #breakperiod[value='53']::-webkit-slider-runnable-track {
    background-size: 176.66667% 100%; }
  .settings-pomodoro #breakperiod[value='54']::-webkit-slider-runnable-track {
    background-size: 180% 100%; }
  .settings-pomodoro #breakperiod[value='55']::-webkit-slider-runnable-track {
    background-size: 183.33333% 100%; }
  .settings-pomodoro #breakperiod[value='56']::-webkit-slider-runnable-track {
    background-size: 186.66667% 100%; }
  .settings-pomodoro #breakperiod[value='57']::-webkit-slider-runnable-track {
    background-size: 190% 100%; }
  .settings-pomodoro #breakperiod[value='58']::-webkit-slider-runnable-track {
    background-size: 193.33333% 100%; }
  .settings-pomodoro #breakperiod[value='59']::-webkit-slider-runnable-track {
    background-size: 196.66667% 100%; }
  .settings-pomodoro #breakperiod[value='60']::-webkit-slider-runnable-track {
    background-size: 200% 100%; }
  .settings-pomodoro #breakperiod[value='61']::-webkit-slider-runnable-track {
    background-size: 203.33333% 100%; }
  .settings-pomodoro #breakperiod[value='62']::-webkit-slider-runnable-track {
    background-size: 206.66667% 100%; }
  .settings-pomodoro #breakperiod[value='63']::-webkit-slider-runnable-track {
    background-size: 210% 100%; }
  .settings-pomodoro #breakperiod[value='64']::-webkit-slider-runnable-track {
    background-size: 213.33333% 100%; }
  .settings-pomodoro #breakperiod[value='65']::-webkit-slider-runnable-track {
    background-size: 216.66667% 100%; }
  .settings-pomodoro #breakperiod[value='66']::-webkit-slider-runnable-track {
    background-size: 220% 100%; }
  .settings-pomodoro #breakperiod[value='67']::-webkit-slider-runnable-track {
    background-size: 223.33333% 100%; }
  .settings-pomodoro #breakperiod[value='68']::-webkit-slider-runnable-track {
    background-size: 226.66667% 100%; }
  .settings-pomodoro #breakperiod[value='69']::-webkit-slider-runnable-track {
    background-size: 230% 100%; }
  .settings-pomodoro #breakperiod[value='70']::-webkit-slider-runnable-track {
    background-size: 233.33333% 100%; }
  .settings-pomodoro #breakperiod[value='71']::-webkit-slider-runnable-track {
    background-size: 236.66667% 100%; }
  .settings-pomodoro #breakperiod[value='72']::-webkit-slider-runnable-track {
    background-size: 240% 100%; }
  .settings-pomodoro #breakperiod[value='73']::-webkit-slider-runnable-track {
    background-size: 243.33333% 100%; }
  .settings-pomodoro #breakperiod[value='74']::-webkit-slider-runnable-track {
    background-size: 246.66667% 100%; }
  .settings-pomodoro #breakperiod[value='75']::-webkit-slider-runnable-track {
    background-size: 250% 100%; }
  .settings-pomodoro #breakperiod[value='76']::-webkit-slider-runnable-track {
    background-size: 253.33333% 100%; }
  .settings-pomodoro #breakperiod[value='77']::-webkit-slider-runnable-track {
    background-size: 256.66667% 100%; }
  .settings-pomodoro #breakperiod[value='78']::-webkit-slider-runnable-track {
    background-size: 260% 100%; }
  .settings-pomodoro #breakperiod[value='79']::-webkit-slider-runnable-track {
    background-size: 263.33333% 100%; }
  .settings-pomodoro #breakperiod[value='80']::-webkit-slider-runnable-track {
    background-size: 266.66667% 100%; }
  .settings-pomodoro #breakperiod[value='81']::-webkit-slider-runnable-track {
    background-size: 270% 100%; }
  .settings-pomodoro #breakperiod[value='82']::-webkit-slider-runnable-track {
    background-size: 273.33333% 100%; }
  .settings-pomodoro #breakperiod[value='83']::-webkit-slider-runnable-track {
    background-size: 276.66667% 100%; }
  .settings-pomodoro #breakperiod[value='84']::-webkit-slider-runnable-track {
    background-size: 280% 100%; }
  .settings-pomodoro #breakperiod[value='85']::-webkit-slider-runnable-track {
    background-size: 283.33333% 100%; }
  .settings-pomodoro #breakperiod[value='86']::-webkit-slider-runnable-track {
    background-size: 286.66667% 100%; }
  .settings-pomodoro #breakperiod[value='87']::-webkit-slider-runnable-track {
    background-size: 290% 100%; }
  .settings-pomodoro #breakperiod[value='88']::-webkit-slider-runnable-track {
    background-size: 293.33333% 100%; }
  .settings-pomodoro #breakperiod[value='89']::-webkit-slider-runnable-track {
    background-size: 296.66667% 100%; }
  .settings-pomodoro #breakperiod[value='90']::-webkit-slider-runnable-track {
    background-size: 300% 100%; }
  .settings-pomodoro #breakperiod[value='91']::-webkit-slider-runnable-track {
    background-size: 303.33333% 100%; }
  .settings-pomodoro #breakperiod[value='92']::-webkit-slider-runnable-track {
    background-size: 306.66667% 100%; }
  .settings-pomodoro #breakperiod[value='93']::-webkit-slider-runnable-track {
    background-size: 310% 100%; }
  .settings-pomodoro #breakperiod[value='94']::-webkit-slider-runnable-track {
    background-size: 313.33333% 100%; }
  .settings-pomodoro #breakperiod[value='95']::-webkit-slider-runnable-track {
    background-size: 316.66667% 100%; }
  .settings-pomodoro #breakperiod[value='96']::-webkit-slider-runnable-track {
    background-size: 320% 100%; }
  .settings-pomodoro #breakperiod[value='97']::-webkit-slider-runnable-track {
    background-size: 323.33333% 100%; }
  .settings-pomodoro #breakperiod[value='98']::-webkit-slider-runnable-track {
    background-size: 326.66667% 100%; }
  .settings-pomodoro #breakperiod[value='99']::-webkit-slider-runnable-track {
    background-size: 330% 100%; }
  .settings-pomodoro #breakperiod[value='100']::-webkit-slider-runnable-track {
    background-size: 333.33333% 100%; }
  .settings-pomodoro #breakperiod[value='101']::-webkit-slider-runnable-track {
    background-size: 336.66667% 100%; }
  .settings-pomodoro #breakperiod[value='102']::-webkit-slider-runnable-track {
    background-size: 340% 100%; }
  .settings-pomodoro #breakperiod[value='103']::-webkit-slider-runnable-track {
    background-size: 343.33333% 100%; }
  .settings-pomodoro #breakperiod[value='104']::-webkit-slider-runnable-track {
    background-size: 346.66667% 100%; }
  .settings-pomodoro #breakperiod[value='105']::-webkit-slider-runnable-track {
    background-size: 350% 100%; }
  .settings-pomodoro #breakperiod[value='106']::-webkit-slider-runnable-track {
    background-size: 353.33333% 100%; }
  .settings-pomodoro #breakperiod[value='107']::-webkit-slider-runnable-track {
    background-size: 356.66667% 100%; }
  .settings-pomodoro #breakperiod[value='108']::-webkit-slider-runnable-track {
    background-size: 360% 100%; }
  .settings-pomodoro #breakperiod[value='109']::-webkit-slider-runnable-track {
    background-size: 363.33333% 100%; }
  .settings-pomodoro #breakperiod[value='110']::-webkit-slider-runnable-track {
    background-size: 366.66667% 100%; }
  .settings-pomodoro #breakperiod[value='111']::-webkit-slider-runnable-track {
    background-size: 370% 100%; }
  .settings-pomodoro #breakperiod[value='112']::-webkit-slider-runnable-track {
    background-size: 373.33333% 100%; }
  .settings-pomodoro #breakperiod[value='113']::-webkit-slider-runnable-track {
    background-size: 376.66667% 100%; }
  .settings-pomodoro #breakperiod[value='114']::-webkit-slider-runnable-track {
    background-size: 380% 100%; }
  .settings-pomodoro #breakperiod[value='115']::-webkit-slider-runnable-track {
    background-size: 383.33333% 100%; }
  .settings-pomodoro #breakperiod[value='116']::-webkit-slider-runnable-track {
    background-size: 386.66667% 100%; }
  .settings-pomodoro #breakperiod[value='117']::-webkit-slider-runnable-track {
    background-size: 390% 100%; }
  .settings-pomodoro #breakperiod[value='118']::-webkit-slider-runnable-track {
    background-size: 393.33333% 100%; }
  .settings-pomodoro #breakperiod[value='119']::-webkit-slider-runnable-track {
    background-size: 396.66667% 100%; }
  .settings-pomodoro #breakperiod[value='120']::-webkit-slider-runnable-track {
    background-size: 400% 100%; }
  .settings-pomodoro #time-label {
    display: inline; }

.setting-controls-background {
  position: absolute;
  top: 0;
  bottom: 0;
  left: 0;
  right: 0;
  display: flex;
  flex-direction: column;
  height: 400px;
  padding-left: 10px; }
  .setting-controls-background span:first-of-type {
    margin-bottom: 10px; }
  .setting-controls-background .bg-setting-select {
    text-align: center;
    margin: 0px;
    padding: 0;
    width: 98%;
    border-top: 0.2px solid rgba(255, 255, 255, 0.7);
    border-bottom: 0.2px solid rgba(255, 255, 255, 0.7); }
    .setting-controls-background .bg-setting-select li {
      display: inline-block;
      margin: 0px 5px;
      padding: 5px 0px;
      font-size: 1em;
      letter-spacing: 1px;
      list-style-type: none;
      width: 100px; }
    .setting-controls-background .bg-setting-select li:hover {
      cursor: pointer;
      color: #FFD63A;
      font-weight: bold; }

.bg-setting-gallery {
  margin-top: 10px;
  padding-left: 30px;
  overflow-x: hidden;
  overflow-y: scroll; }
  .bg-setting-gallery span {
    padding-left: 30px; }
  .bg-setting-gallery .gallery-container {
    margin-top: 7px; }
  .bg-setting-gallery img {
    width: 175px;
    height: 120px;
    padding: 5px;
    cursor: pointer; }
  .bg-setting-gallery img:hover {
    outline: 1px solid #FFD63A; }

.bg-setting-custom {
  display: none;
  margin-top: 30px; }

.bg-user-input {
  margin-top: 20px; }
  .bg-user-input input {
    width: 60%;
    margin-right: 10px;
    padding: 5px;
    outline: none;
    border: 1px solid #000;
    border-radius: 3px;
    background: rgba(255, 255, 255, 0.3);
    color: #FFF; }
  .bg-user-input input::placeholder {
    color: #C4C4C4; }
  .bg-user-input button {
    cursor: pointer;
    color: rgba(255, 255, 255, 0.8);
    background: #43ac00;
    border: 1px solid transparent;
    border-radius: 3px;
    outline: none;
    transition: .5s; }
  .bg-user-input button:hover {
    background-color: #235900;
    transition: .5s; }

.bg-user-error {
  display: none;
  margin-top: 30px; }
  .bg-user-error p {
    margin: 0px; }

.bg-user-store {
  display: none;
  margin-top: 30px; }
  .bg-user-store .stored-image {
    display: flex;
    flex-direction: row;
    align-items: center; }
  .bg-user-store p {
    margin: 0px;
    padding: 10px 0px;
    line-height: 150%; }
  .bg-user-store strong {
    padding: 0px 3px; }
  .bg-user-store strong:hover {
    cursor: pointer;
    color: #FFD63A; }

.bg-setting-rotate {
  display: none;
  padding: 10px;
  font-size: 1em; }
  .bg-setting-rotate button {
    margin-top: 20px;
    margin-left: 40%;
    font-size: 2.5em;
    border: none;
    border-radius: 3px;
    outline: none;
    background: transparent;
    color: rgba(255, 255, 255, 0.8);
    cursor: pointer;
    transition: 0.5s; }
  .bg-setting-rotate button:hover {
    transition: 0.5s;
    color: #FFD63A; }

.spin-random-icon {
  animation-name: random;
  animation-duration: 500ms;
  animation-iteration-count: 1;
  animation-timing-function: linear; }

@keyframes random {
  from {
    transform: rotate(0deg); }
  to {
    transform: rotate(360deg); } }

.settings-newsfeed {
  position: absolute;
  display: flex;
  flex-direction: column;
  top: 0;
  left: 0;
  bottom: 0;
  right: 0;
  padding-left: 10px; }
  .settings-newsfeed span {
    margin-bottom: 40px; }<|MERGE_RESOLUTION|>--- conflicted
+++ resolved
@@ -42,27 +42,34 @@
     .linkNote .quickLinks .dropdownButton {
       display: flex; }
     .linkNote .quickLinks p {
-      cursor: pointer;
       margin: 0px 0px 0px 0px;
       padding: 10px 8px 8px 8px;
       font-size: 1.2em;
       color: rgba(255, 255, 255, 0.8); }
     .linkNote .quickLinks .quickDropdown {
+      width: 175px;
       position: absolute;
       margin-top: 40px;
       color: #D9D9D9;
       background: linear-gradient(to bottom, rgba(0, 0, 0, 0.8) 0%, rgba(0, 0, 0, 0.6) 100%);
       border-radius: 5px;
       box-shadow: 0 6px 12px rgba(0, 0, 0, 0.5);
-      transition: .5s; }
+      transition: 0.5s; }
+      .linkNote .quickLinks .quickDropdown h2 {
+        margin: 0px 0px 5px 0px;
+        padding: 10px;
+        text-align: center;
+        font-size: 1.5em;
+        font-weight: bold;
+        color: #FFF;
+        border-bottom: 0.4px solid rgba(255, 255, 255, 0.5); }
       .linkNote .quickLinks .quickDropdown input {
         display: block;
-        width: 115px;
-        padding: 3px 0px 3px 10px;
-        margin: 7px 0px 7px 30px;
+        padding: 5px;
+        margin: 5px auto;
+        width: 90%;
         background: rgba(255, 255, 255, 0.2);
         color: #FFF;
-        font-weight: 700;
         border: none;
         border-radius: 3px;
         transition: .3s;
@@ -79,75 +86,71 @@
         width: 1px;
         height: 1px;
         opacity: 0; }
-      .linkNote .quickLinks .quickDropdown button {
-        margin: 0px; }
-    .linkNote .quickLinks h2 {
-      margin: 0px 0px 5px 0px;
-      padding: 10px 0px;
-      text-align: center;
-      font-size: 1.5em;
-      font-weight: bold;
-      color: #FFF;
-      border-bottom: 0.4px solid rgba(255, 255, 255, 0.5); }
     .linkNote .quickLinks ul {
       list-style-type: none;
       margin: 0px;
       padding: 0px; }
     .linkNote .quickLinks li {
+      word-wrap: break-word;
+      max-width: 250px;
       margin: 0px;
-      padding: 5px 0px 5px 30px; }
-    .linkNote .quickLinks a {
-      cursor: pointer;
-      text-decoration: none;
-<<<<<<< HEAD
-      color: lightgrey;
-      font-size: 1em; }
+      padding: 5px 15px; }
+      .linkNote .quickLinks li a {
+        cursor: pointer;
+        text-decoration: none;
+        color: lightgrey;
+        font-size: 1em; }
     .linkNote .quickLinks li:hover {
+      color: #FFF;
+      font-weight: bold;
       border-left: 5px solid #FFD63A; }
       .linkNote .quickLinks li:hover a {
+        cursor: pointer;
         font-weight: bold;
         color: #FFF; }
-    .linkNote .quickLinks .addSite {
-=======
-      color: lightgrey; }
-    .linkNote .quickLinks li:hover {
-      color: #FFF; }
-    .linkNote .quickLinks li:hover a {
-      color: #FFF; }
     .linkNote .quickLinks .siteButton {
       text-align: center;
->>>>>>> bba38b75
+      width: 90%;
+      display: block;
       padding: 3px;
-      margin: 10px 30px 10px 30px;
-      font-weight: 700;
+      margin: 10px auto;
       cursor: pointer;
       font-size: 1em;
-      color: rgba(255, 255, 255, 0.8);
-      background: #43ac00;
-      border: 1px solid transparent;
+      color: #D9D9D9;
+      background: transparent;
+      border: 1px solid rgba(255, 255, 255, 0.4);
       outline: none;
       border-radius: 3px;
-      transition: .5s; }
-<<<<<<< HEAD
+      transition: 0.3s; }
     .linkNote .quickLinks .addSite:hover {
-      background-color: #235900;
-=======
-    .linkNote .quickLinks .siteButton:hover {
-      background-color: rgba(255, 255, 255, 0.8);
-      color: rgba(0, 0, 0, 0.7);
-      border: 1px solid transparent;
->>>>>>> bba38b75
-      transition: .5s; }
-    .linkNote .quickLinks .cancelDelete {
-      display: none; }
+      color: rgba(0, 0, 0, 0.8);
+      font-weight: bold;
+      background: #43ac00;
+      transition: .3s;
+      border: 1px solid transparent; }
+    .linkNote .quickLinks .deleteSite:hover {
+      color: rgba(0, 0, 0, 0.8);
+      font-weight: bold;
+      background: #d44646;
+      transition: .3s;
+      border: 1px solid transparent; }
+    .linkNote .quickLinks .cancelDelete:hover {
+      color: rgba(0, 0, 0, 0.8);
+      font-weight: bold;
+      cursor: pointer;
+      background: #FFD63A;
+      transition: 0.3s;
+      border: 1px solid transparent; }
     .linkNote .quickLinks .deleteDesc {
       display: none;
-      width: 125px;
-      margin: 0px;
-      padding: 0px;
-      font-size: .7em; }
+      padding: 5px;
+      margin: 0px 10px;
+      font-size: 1em;
+      font-weight: bold;
+      color: #FFD63A; }
   .linkNote .qlToggle:hover {
-    color: #FFF; }
+    color: #FFF;
+    cursor: pointer; }
   .linkNote .stickyNotes {
     margin: 5px 30px 10px 10px;
     padding: 0px;
@@ -459,7 +462,7 @@
 .preview {
   border-radius: 3px;
   background: #ccc;
-  width: 60px;
+  width: 65px;
   height: 35px;
   margin-bottom: 5px; }
 
@@ -551,10 +554,10 @@
   background: #ccc; }
 
 .tog-button {
-  background: rgba(255, 255, 255, 0.6);
-  border: 0;
+  background: transparent;
+  border: 1px solid rgba(255, 255, 255, 0.5);
   border-radius: 3px;
-  color: #303030;
+  color: #C9C9C9;
   font-size: 1rem;
   box-shadow: 0 2px 4px rgba(0, 0, 0, 0.2);
   outline: none;
@@ -564,6 +567,8 @@
 
 .tog-button:hover {
   background: rgba(255, 255, 255, 0.8);
+  color: rgba(0, 0, 0, 0.8);
+  font-weight: bold;
   transition: 0.5s; }
 
 .tog-button:active {
@@ -588,14 +593,14 @@
   font-weight: bold; }
 
 .value-fields .field-input {
-  background: rgba(255, 255, 255, 0.6);
+  background: rgba(255, 255, 255, 0.2);
+  color: #FFF;
   border: 0;
   box-sizing: border-box;
   border-radius: 2px;
   line-height: 38px;
   padding: 0 4px;
   text-align: center;
-  color: #303030;
   font-weight: bold;
   display: block;
   outline: none; }
@@ -691,11 +696,12 @@
     padding: 10px;
     margin-top: 15px; }
   .formfields #check-html, .formfields #check-css {
-    background: #4c8edd;
+    background: transparent;
     outline: none;
     border: none;
     border-radius: 3px;
-    color: #FFF;
+    color: #C9C9C9;
+    border: 1px solid #C9C9C9;
     cursor: pointer;
     font-family: 'Lato', Helvetica;
     font-size: 1em;
@@ -705,14 +711,18 @@
     margin-top: 8px;
     transition: 0.5s; }
   .formfields #check-html:hover, .formfields #check-css:hover {
-    background: #005bc6;
-    transition: 0.5s; }
+    background: #4c8edd;
+    transition: 0.5s;
+    color: rgba(0, 0, 0, 0.8);
+    font-weight: bold;
+    border: 1px solid transparent; }
   .formfields #clear-html, .formfields #clear-css {
-    background: #d44646;
+    background: transparent;
     outline: none;
     border: none;
     border-radius: 3px;
-    color: #FFF;
+    color: #C9C9C9;
+    border: 1px solid #C9C9C9;
     cursor: pointer;
     font-family: 'Lato', Helvetica;
     font-size: 1em;
@@ -723,8 +733,11 @@
     margin-top: 8px;
     transition: 0.5s; }
   .formfields #clear-html:hover, .formfields #clear-css:hover {
-    background: #8b0505;
-    transition: 0.5s; }
+    background: #d44646;
+    transition: 0.5s;
+    color: rgba(0, 0, 0, 0.8);
+    font-weight: bold;
+    border: 1px solid transparent; }
 
 .validate-form {
   width: 35vw;
@@ -852,29 +865,31 @@
   padding: 10px;
   margin: 10px;
   width: 10%;
-  background: #4c8edd;
+  background: transparent;
+  border: 1px solid #C9C9C9;
+  color: #C9C9C9;
   outline: none;
-  border: none;
   box-shadow: 2px 2px 5px rgba(0, 0, 0, 0.7);
   border-radius: 2px;
-  color: #FFF;
   cursor: pointer;
   font-family: 'Lato', Helvetica;
   font-size: 1em;
   letter-spacing: 2px;
   transition: 0.5s; }
 
-#analyzePage:hover, #clearPage:hover {
-  background: #005bc6;
+#analyzePage:hover {
+  font-weight: bold;
+  border: 1px solid transparent;
+  color: rgba(0, 0, 0, 0.8);
+  background: #4c8edd;
   transition: 0.5s; }
 
-#clearPage {
+#clearPage:hover {
+  font-weight: bold;
+  border: 1px solid transparent;
+  color: rgba(0, 0, 0, 0.8);
   transition: 0.5s;
   background: #d44646; }
-
-#clearPage:hover {
-  transition: 0.5s;
-  background: #8b0505; }
 
 .returnresults {
   padding: 10px;
@@ -916,7 +931,7 @@
   color: #252525; }
 
 .click-details {
-  padding: 10px;
+  padding: 5px;
   margin: 10px;
   background: #43ac00;
   outline: none;
@@ -956,7 +971,7 @@
 .learn-more-link {
   margin-left: 30px;
   text-decoration: none;
-  color: #EE6200;
+  color: #6144A2;
   font-weight: 700;
   transition: 0.5s; }
 
@@ -1205,7 +1220,7 @@
   height: 400px; }
 
 .setting-aside h2 {
-  margin: 0px 0px 5px 0px;
+  margin: 0px;
   padding: 20px 0px;
   width: 100%;
   text-align: center;
@@ -1215,7 +1230,6 @@
 
 .setting-aside ul {
   width: 160px;
-  height: 50%;
   padding: 10px 0px 0px 0px;
   list-style-type: none; }
 
@@ -1273,18 +1287,14 @@
   height: 400px; }
   .setting-controls-contribute h2 {
     font-size: 1.5em; }
-  .setting-controls-contribute #gh-repo {
-    text-decoration: none;
-    padding: 5px;
-    font-size: 1.5em;
+  .setting-controls-contribute i {
+    font-size: 3em;
+    margin: 5px;
     color: rgba(255, 255, 255, 0.7);
-    border: 1px solid rgba(255, 255, 255, 0.7);
-    border-radius: 3px;
     transition: 0.5s; }
-  .setting-controls-contribute #gh-repo:hover {
-    background: rgba(255, 255, 255, 0.7);
-    color: rgba(0, 0, 0, 0.9);
-    transition: 0.5s; }
+  .setting-controls-contribute i:hover {
+    transition: 0.5s;
+    color: #FFD63A; }
   .setting-controls-contribute span {
     margin-top: 30px; }
   .setting-controls-contribute .ghlinks {
@@ -1326,10 +1336,12 @@
     padding: 20px 0px; }
     .settings-pomodoro form select {
       margin-left: 15px;
-      color: rgba(0, 0, 0, 0.8);
-      background: rgba(255, 255, 255, 0.7);
+      color: rgba(255, 255, 255, 0.8);
+      background: transparent;
       outline: none;
       font-size: .8em; }
+    .settings-pomodoro form option {
+      border: 2px solid red; }
   .settings-pomodoro label {
     display: block;
     margin-bottom: 2%;
@@ -1347,18 +1359,18 @@
     .settings-pomodoro input[type='range']::-webkit-slider-runnable-track {
       height: 12px;
       cursor: pointer;
-      background: transparent linear-gradient(#57487a, #57487a) no-repeat;
+      background: transparent linear-gradient(#FFD63A, #FFD63A) no-repeat;
       box-shadow: inset 0 0 0 2px rgba(255, 255, 255, 0);
       border-radius: 3px;
       background-size: 100%; }
     .settings-pomodoro input[type='range']::-webkit-slider-thumb {
       border-radius: 3px;
-      border: 2px solid rgba(0, 0, 0, 0.5);
+      border: 2px solid #FFD63A;
       height: 24px;
       width: 16px;
       -webkit-appearance: none;
       margin-top: -6px;
-      background: #e6dbff;
+      background: #000;
       background-position: 21% 100%;
       background-size: 10px 10px;
       transition: all 0.1s ease; }
@@ -1907,7 +1919,7 @@
     outline: none;
     border: 1px solid #000;
     border-radius: 3px;
-    background: rgba(255, 255, 255, 0.3);
+    background: rgba(255, 255, 255, 0.2);
     color: #FFF; }
   .bg-user-input input::placeholder {
     color: #C4C4C4; }
