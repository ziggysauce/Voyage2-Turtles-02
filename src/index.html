--- conflicted
+++ resolved
@@ -308,13 +308,9 @@
   	        	</div>
 
   	        	<div class="setting-controls">
-<<<<<<< HEAD
-  	        	</div>
-  	        </div>
-=======
-            
+
                 <div class="settings-pomodoro">
-                 
+
                   <form>
                     <label for="time-format" id="time-label">Time Format </label>
                     <select id="time-format" name="time-format">
@@ -334,7 +330,7 @@
                     <input type="range" name="breakperiod" id="breakperiod" value="5" min="1" max="30">
                     <output name="result">5</output><span> minutes</span>
                   </form>
-        
+
                 </div><!-- END SETTINGS POMODORO -->
                 <div class="setting-controls-about">
                   <img src="assets/img/scuba-turtle.png" alt="DevTab Thumbnail">
@@ -357,7 +353,6 @@
 
   	        	</div><!-- END SETTINGS CONTROLS -->
   	        </div><!-- END SETTINGS MAIN -->
->>>>>>> 52d9f71b
           </section>
 
         </footer>
