--- conflicted
+++ resolved
@@ -286,18 +286,6 @@
 
             <ul>
 
-<<<<<<< HEAD
-              <!-- <li>
-
-=======
-              <li>
-                
->>>>>>> e14ac120
-                <i class="fa fa-list-ul" aria-hidden="true"></i>
-                <p class="iconHover">Todo</p>
-
-              </li> -->
-
               <li>
 
                 <i class="fa fa-newspaper-o" aria-hidden="true"></i>
