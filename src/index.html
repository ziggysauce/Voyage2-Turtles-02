--- conflicted
+++ resolved
@@ -19,13 +19,10 @@
     <script src="js/components/clocks.js" defer></script>
     <script src="js/components/greeting.js" defer></script>
     <script src="js/components/newsfeed.js" defer></script>
-<<<<<<< HEAD
     <script src="js/components/toolbox.js" defer></script>
     <script src="js/components/colorpicker.js" defer></script>
     <script src="js/components/background.js" defer></script>
-=======
     <script src="js/components/stickyNote.js" defer></script>
->>>>>>> ee36446c
     <script src="js/main.js" defer></script>
     <script src="js/quickLink.js" defer></script>
     <!-- endbuild -->
