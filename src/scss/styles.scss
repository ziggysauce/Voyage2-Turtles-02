body {

	height: 100%;
	width: 100%;
	overflow: hidden;

	background-image: url("../assets/img/sample2.jpeg");
	background-size: cover;
	font-family: Lato, helvetica;

	.overlay {
		content: '';
		position: absolute;
		top: 0;
		right: 0;
		left: 0;
		bottom: 0;

		background: -moz-linear-gradient(top, rgba(0,0,0,0.25) 0%, rgba(0,0,0,0.25) 100%); /* FF3.6-15 */
		background: -webkit-linear-gradient(top, rgba(0,0,0,0.25) 0%,rgba(0,0,0,0.25) 100%); /* Chrome10-25,Safari5.1-6 */
		background: linear-gradient(to bottom, rgba(0,0,0,0.25) 0%,rgba(0,0,0,0.25) 100%); /* W3C, IE10+, FF16+, Chrome26+, Opera12+, Safari7+ */

	}

}


.linkNote {

	  display: flex;
	  justify-content: space-around;
	  /*----------------------------------------------------*/
	  /*Quick Links and Sticky Notes*/
	  /*----------------------------------------------------*/
	  	.quickLinks {

	  		display: flex;
	  		margin: 20px auto 0px 40px;

	  		cursor: pointer;

	  		p {


	  			margin: 0px 0px 0px 0px;
	  			padding: 10px 8px 8px 8px;

	  			font-size: 1.4em;
	  			color: white;


	  		}

	  		i {

	  			margin: 6px 6px 6px 20px;

	  			color: #D9D9D9;
	  			font-size: 1.75em;

	  		}

	  	}

	  	.stickyNotes {

	  		display: flex;
	  		margin: 5px 30px 10px 10px;

	  		cursor: pointer;

	  		p {

	  			margin: 8px 0px;
	  			padding: 10px 5px 0px 0px;

	  			color: white;
	  			font-size: 2em;

	  		}

	  		i {

	  			margin: 10px 0px 0px 10px;
	  			padding: 10px 0px 0px 0px;

	  			color: white;
	  			font-size: 2.3em;

	  		}

	  	}


}

.clock-and-greeting {
	height: 75%;
	display: flex;
	flex-direction: column;
  justify-content: center;
}
/*----------------------------------------*/
/*Time and Pomodoro Display*/
/*----------------------------------------*/
.user-greeting {
  display: flex;
  justify-content: space-around;
  align-items: center;
  height: 15%;
  padding: 0px;
  margin: 0px 0px 20px 0px;

  color: white;
  font-size: 2em;

  h1 {
    padding: 0px;
    margin: 0px;
  }

  button {
    outline: none;
    background-color: transparent;
    border: none;
    color: #fff;
    cursor: pointer;
    font-family: Lato, helvetica;
    font-weight: 600;
    text-decoration: none;
    transition: 300ms ease;
  }
  button:hover {
    text-decoration: underline;
    transition: 300ms ease;
  }
}

#name-input {
  color: #fff;
  padding: .5%;
  margin: 1%;
  display: none;
  outline: none;
  background-color: hsla(0, 0, 0, .5);
  border-radius: 5px;
  border: none;
}

.time-display {
  display: flex;
  justify-content: space-around;
  padding: 0px;
  margin: 0px;

  font-weight: 700;
  color: white;
  font-size: 5.5em;

  p {
    padding: 0px;
    margin: 0;
  }
}

.toggle-pomodoro {
  display: flex;
  justify-content: center;

  button {
    padding: 3px 10px;
    border-radius: 3px;
    outline: none;
    background-color: transparent;
    border: none;
    color: #fff;
    cursor: pointer;
    font-family: Lato, helvetica;
    font-size: 1.2em;
    font-weight: 600;
    transition: 300ms ease;
  }
  button:hover {
    background-color: hsla(0, 0, 0, 0.5);
    transition: 300ms ease;
  }
}

.colorPalette {

	display: flex;
	width: 277px;
	padding: 0px;
	margin: 50px 0px 0px 30px;

	color: #D9D9D9;
	font-size: 2.3em;

}

// Color Picker Pop-up CSS
.color-picker-panel {
	background: rgba(0,0,0,0.6);
	width: 310px;
	border-radius: 8px;
	border: 2px solid #444;
	box-shadow: 0 6px 12px rgba(0, 0, 0, 0.5);
	position: absolute;
	bottom: 75px;
	left: 20px;
}

.panel-row {
	display: flex;
	flex-direction: row;
	justify-content: space-between;
	position: relative;
	margin: 0 10px 10px;
}
.panel-row:first-child {
	margin-top: 10px;
	margin-bottom: 6px;
}
.panel-row:after {
	content: "";
	display: table;
	clear: both;
}

.panel-header {
	background: #15191C;
	padding: 8px;
	margin: 0 -10px 10px;
	text-align: center;
}

.preview {
	border: 2px solid #444;
	border-radius: 4px;
	background: #ccc;
	width: 60px;
	height: 35px;
	margin-bottom: 5px;
}

.panel-col {
	padding-bottom: 10px;
	display: flex;
	flex-direction: column;
	align-items: flex-end;
}

.swatch {
	display: inline-block;
	width: 32px;
	height: 32px;
	background: #ccc;
	border-radius: 4px;
	margin-left: 4px;
	margin-bottom: 4px;
	box-sizing: border-box;
	border: 2px solid #444;
	cursor: pointer;
}

.default-swatches {
	width: 212px;
}
.default-swatches .swatch:nth-child(6n + 1) {
	margin-left: 0px;
}

.color-cursor {
	border-radius: 100%;
	background: #ccc;
	box-sizing: border-box;
	position: absolute;
	pointer-events: none;
	z-index: 2;
	border: 2px solid #fff;
	transition: all .2s ease;
}
.color-cursor.dragging {
	transition: none;
}
.color-cursor#spectrum-cursor {
	width: 30px;
	height: 30px;
	margin-left: -15px;
	margin-top: -15px;
	top: 0;
	left: 0;
}
.color-cursor#hue-cursor {
	top: 0;
	left: 50%;
	height: 20px;
	width: 20px;
	margin-top: -10px;
	margin-left: -10px;
	pointer-events: none;
}

.spectrum-map {
	position: relative;
	width: 212px;
	height: 200px;
	overflow: hidden;
}

#spectrum-canvas {
	position: absolute;
	width: 100%;
	height: 100%;
	top: 0;
	left: 0;
	right: 0;
	bottom: 0;
	background: #ccc;
}

.hue-map {
	position: absolute;
	top: 5px;
	bottom: 5px;
	right: 29px;
	width: 10px;
}

#hue-canvas {
	border-radius: 8px;
	position: absolute;
	top: 0;
	right: 0;
	bottom: 0;
	left: 0;
	width: 100%;
	height: 100%;
	background: #ccc;
}

.button {
	background: rgba(255,255,255,0.6);
	border: 0;
	border-radius: 4px;
	color: #303030;
	font-size: 1rem;
	box-shadow: 0 2px 4px rgba(0, 0, 0, 0.2);
	outline: none;
	cursor: pointer;
	padding: 4px;
}
.button:active {
	background: #424242;
}
.button.mode-toggle {
	width: 65px;
	height: 35px;
}

.value-fields {
	display: none;
	align-items: center;
}
.value-fields.active {
	display: flex;
}
.value-fields .field-label {
	margin-right: 5px;
	font-family: Lato, helvetica;
	font-size: 1rem;
}
.value-fields .field-input {
	background: rgba(0,0,0,0.7);
	border: 1px solid #444;
	box-sizing: border-box;
	border-radius: 2px;
	line-height: 38px;
	padding: 0 4px;
	text-align: center;
	color: #CBCBCB;
	display: block;
	outline: none;
}

.rgb-fields .field-group {
	display: flex;
	flex-direction: column;
	align-items: center;
	font-family: Lato, helvetica;
	font-size: 1rem;
}
.rgb-fields .field-input {
	width: 55px;
	margin-right: 10px;
}

.hex-field .field-input {
	width: 155px;
	font-family: Lato, helvetica;
	font-size: 1rem;
}

.color-picker-icon {
	border: none;
	outline: none;
	background: transparent;
	cursor: pointer;
	color: #D9D9D9;
}

.color-picker-icon:hover {
	color: #FFF;
}

<<<<<<< HEAD
footer {

	width: 100%;
	height: 100px;
	position: absolute;
	bottom: 0;
	left: 0;

	display: flex;
	justify-content: space-between;
	margin: 0px;
	padding: 0px;
=======
	}

	// Color Picker Pop-up CSS
	.color-picker-panel {
		background: rgba(0,0,0,0.6);
	  width: 310px;
	  border-radius: 8px;
	  border: 2px solid #444;
	  box-shadow: 0 6px 12px rgba(0, 0, 0, 0.5);
	  position: absolute;
	  bottom: 75px;
	  left: 20px;
	}

	.panel-row {
	  display: flex;
	  flex-direction: row;
	  justify-content: space-between;
	  position: relative;
	  margin: 0 10px 10px;
	}
	.panel-row:first-child {
	  margin-top: 10px;
	  margin-bottom: 6px;
	}
	.panel-row:after {
	  content: "";
	  display: table;
	  clear: both;
	}

	.panel-header {
	  background: #15191C;
	  padding: 8px;
	  margin: 0 -10px 10px;
	  text-align: center;
	}

	.preview {
	  border: 2px solid #444;
	  border-radius: 4px;
	  background: #ccc;
	  width: 60px;
	  height: 35px;
	  margin-bottom: 5px;
	}

	.panel-col {
	  padding-bottom: 10px;
	  display: flex;
	  flex-direction: column;
	  align-items: flex-end;
	}

	.swatch {
	  display: inline-block;
	  width: 32px;
	  height: 32px;
	  background: #ccc;
	  border-radius: 4px;
	  margin-left: 4px;
	  margin-bottom: 4px;
	  box-sizing: border-box;
	  border: 2px solid #444;
	  cursor: pointer;
	}

	.default-swatches {
	  width: 212px;
	}
	.default-swatches .swatch:nth-child(6n + 1) {
	  margin-left: 0px;
	}

	.color-cursor {
	  border-radius: 100%;
	  background: #ccc;
	  box-sizing: border-box;
	  position: absolute;
	  pointer-events: none;
	  z-index: 2;
	  border: 2px solid #fff;
	  transition: all .2s ease;
	}
	.color-cursor.dragging {
	  transition: none;
	}
	.color-cursor#spectrum-cursor {
	  width: 30px;
	  height: 30px;
	  margin-left: -15px;
	  margin-top: -15px;
	  top: 0;
	  left: 0;
	}
	.color-cursor#hue-cursor {
	  top: 0;
	  left: 50%;
	  height: 20px;
	  width: 20px;
	  margin-top: -10px;
	  margin-left: -10px;
	  pointer-events: none;
	}

	.spectrum-map {
	  position: relative;
	  width: 212px;
	  height: 200px;
	  overflow: hidden;
	}

	#spectrum-canvas {
	  position: absolute;
	  width: 100%;
	  height: 100%;
	  top: 0;
	  left: 0;
	  right: 0;
	  bottom: 0;
	  background: #ccc;
	}

	.hue-map {
	  position: absolute;
	  top: 5px;
	  bottom: 5px;
	  right: 29px;
	  width: 10px;
	}

	#hue-canvas {
	  border-radius: 8px;
	  position: absolute;
	  top: 0;
	  right: 0;
	  bottom: 0;
	  left: 0;
	  width: 100%;
	  height: 100%;
	  background: #ccc;
	}

	.button {
		background: rgba(255,255,255,0.6);
	  border: 0;
	  border-radius: 4px;
	  color: #303030;
	  font-size: 1rem;
	  box-shadow: 0 2px 4px rgba(0, 0, 0, 0.2);
	  outline: none;
	  cursor: pointer;
	  padding: 4px;
	}
	.button:active {
	  background: #424242;
	}
	.button.mode-toggle {
	  width: 65px;
	  height: 35px;
	}

	.value-fields {
	  display: none;
	  align-items: center;
	}
	.value-fields.active {
	  display: flex;
	}
	.value-fields .field-label {
	  margin-right: 5px;
		font-family: Lato, helvetica;
		font-size: 1rem;
	}
	.value-fields .field-input {
		background: rgba(0,0,0,0.7);
	  border: 1px solid #444;
	  box-sizing: border-box;
	  border-radius: 2px;
	  line-height: 38px;
	  padding: 0 4px;
	  text-align: center;
	  color: #CBCBCB;
	  display: block;
		outline: none;
	}

	.rgb-fields .field-group {
	  display: flex;
	  flex-direction: column;
	  align-items: center;
		font-family: Lato, helvetica;
		font-size: 1rem;
	}
	.rgb-fields .field-input {
	  width: 55px;
	  margin-right: 10px;
	}

	.hex-field .field-input {
	  width: 155px;
		font-family: Lato, helvetica;
		font-size: 1rem;
	}
>>>>>>> 6be68db1

	.color-picker-icon {
		border: none;
		outline: none;
		background: transparent;
		cursor: pointer;
		color: #D9D9D9;
	}

	.color-picker-icon:hover {
		color: #FFF;
	}


	p {

		margin: 60px 0px 0px 0px;
		padding: 0px;

		color: #D9D9D9;
		font-size: .9em;

		a {

			text-decoration: none;

			color: #D9D9D9;

		}

		a:hover {

			border-bottom: 1px solid #D9D9D9;

		}

	}

	.listArea {

		display: flex;
		width: 277px;
		margin: 40px 0px 0px 30px;


		ul {

			display: flex;
			margin: 0px 10px 0px 0px;
			padding: 0px;

			list-style-type: none;

			li {

				cursor: pointer;
				margin: 0px 15px 0px 25px;
				padding: 5px;

				i {

					margin: 0px;
					padding: 0px;

					color: #D9D9D9;
					font-size: 1.8em;

				}

				.iconHover {

					opacity: 0;
					margin: 0px 0px 0px 0px;
					padding: 0px;

					color: white;
					font-size: 1em;
					transition: .5s;
				}


			}

			li:hover {

				.iconHover {

					opacity: 1;
					visibility: visible;
					transition: .5s;

				}

			}

		}

	}

}<|MERGE_RESOLUTION|>--- conflicted
+++ resolved
@@ -413,7 +413,6 @@
 	color: #FFF;
 }
 
-<<<<<<< HEAD
 footer {
 
 	width: 100%;
@@ -426,212 +425,7 @@
 	justify-content: space-between;
 	margin: 0px;
 	padding: 0px;
-=======
 	}
-
-	// Color Picker Pop-up CSS
-	.color-picker-panel {
-		background: rgba(0,0,0,0.6);
-	  width: 310px;
-	  border-radius: 8px;
-	  border: 2px solid #444;
-	  box-shadow: 0 6px 12px rgba(0, 0, 0, 0.5);
-	  position: absolute;
-	  bottom: 75px;
-	  left: 20px;
-	}
-
-	.panel-row {
-	  display: flex;
-	  flex-direction: row;
-	  justify-content: space-between;
-	  position: relative;
-	  margin: 0 10px 10px;
-	}
-	.panel-row:first-child {
-	  margin-top: 10px;
-	  margin-bottom: 6px;
-	}
-	.panel-row:after {
-	  content: "";
-	  display: table;
-	  clear: both;
-	}
-
-	.panel-header {
-	  background: #15191C;
-	  padding: 8px;
-	  margin: 0 -10px 10px;
-	  text-align: center;
-	}
-
-	.preview {
-	  border: 2px solid #444;
-	  border-radius: 4px;
-	  background: #ccc;
-	  width: 60px;
-	  height: 35px;
-	  margin-bottom: 5px;
-	}
-
-	.panel-col {
-	  padding-bottom: 10px;
-	  display: flex;
-	  flex-direction: column;
-	  align-items: flex-end;
-	}
-
-	.swatch {
-	  display: inline-block;
-	  width: 32px;
-	  height: 32px;
-	  background: #ccc;
-	  border-radius: 4px;
-	  margin-left: 4px;
-	  margin-bottom: 4px;
-	  box-sizing: border-box;
-	  border: 2px solid #444;
-	  cursor: pointer;
-	}
-
-	.default-swatches {
-	  width: 212px;
-	}
-	.default-swatches .swatch:nth-child(6n + 1) {
-	  margin-left: 0px;
-	}
-
-	.color-cursor {
-	  border-radius: 100%;
-	  background: #ccc;
-	  box-sizing: border-box;
-	  position: absolute;
-	  pointer-events: none;
-	  z-index: 2;
-	  border: 2px solid #fff;
-	  transition: all .2s ease;
-	}
-	.color-cursor.dragging {
-	  transition: none;
-	}
-	.color-cursor#spectrum-cursor {
-	  width: 30px;
-	  height: 30px;
-	  margin-left: -15px;
-	  margin-top: -15px;
-	  top: 0;
-	  left: 0;
-	}
-	.color-cursor#hue-cursor {
-	  top: 0;
-	  left: 50%;
-	  height: 20px;
-	  width: 20px;
-	  margin-top: -10px;
-	  margin-left: -10px;
-	  pointer-events: none;
-	}
-
-	.spectrum-map {
-	  position: relative;
-	  width: 212px;
-	  height: 200px;
-	  overflow: hidden;
-	}
-
-	#spectrum-canvas {
-	  position: absolute;
-	  width: 100%;
-	  height: 100%;
-	  top: 0;
-	  left: 0;
-	  right: 0;
-	  bottom: 0;
-	  background: #ccc;
-	}
-
-	.hue-map {
-	  position: absolute;
-	  top: 5px;
-	  bottom: 5px;
-	  right: 29px;
-	  width: 10px;
-	}
-
-	#hue-canvas {
-	  border-radius: 8px;
-	  position: absolute;
-	  top: 0;
-	  right: 0;
-	  bottom: 0;
-	  left: 0;
-	  width: 100%;
-	  height: 100%;
-	  background: #ccc;
-	}
-
-	.button {
-		background: rgba(255,255,255,0.6);
-	  border: 0;
-	  border-radius: 4px;
-	  color: #303030;
-	  font-size: 1rem;
-	  box-shadow: 0 2px 4px rgba(0, 0, 0, 0.2);
-	  outline: none;
-	  cursor: pointer;
-	  padding: 4px;
-	}
-	.button:active {
-	  background: #424242;
-	}
-	.button.mode-toggle {
-	  width: 65px;
-	  height: 35px;
-	}
-
-	.value-fields {
-	  display: none;
-	  align-items: center;
-	}
-	.value-fields.active {
-	  display: flex;
-	}
-	.value-fields .field-label {
-	  margin-right: 5px;
-		font-family: Lato, helvetica;
-		font-size: 1rem;
-	}
-	.value-fields .field-input {
-		background: rgba(0,0,0,0.7);
-	  border: 1px solid #444;
-	  box-sizing: border-box;
-	  border-radius: 2px;
-	  line-height: 38px;
-	  padding: 0 4px;
-	  text-align: center;
-	  color: #CBCBCB;
-	  display: block;
-		outline: none;
-	}
-
-	.rgb-fields .field-group {
-	  display: flex;
-	  flex-direction: column;
-	  align-items: center;
-		font-family: Lato, helvetica;
-		font-size: 1rem;
-	}
-	.rgb-fields .field-input {
-	  width: 55px;
-	  margin-right: 10px;
-	}
-
-	.hex-field .field-input {
-	  width: 155px;
-		font-family: Lato, helvetica;
-		font-size: 1rem;
-	}
->>>>>>> 6be68db1
 
 	.color-picker-icon {
 		border: none;
