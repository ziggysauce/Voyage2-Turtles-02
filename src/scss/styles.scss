* {
  box-sizing: border-box;
}

body {

	height: 100%;
	width: 100%;
	overflow: hidden;

	// background-image: url("../assets/img/sample2.jpeg");
	background-size: cover;
  font-family: Lato, helvetica;
  font-size: 100%!important;

	.overlay {
		content: '';
		position: absolute;
		top: 0;
		right: 0;
		left: 0;
		bottom: 0;

		background: -moz-linear-gradient(top, rgba(0,0,0,0.25) 0%, rgba(0,0,0,0.25) 100%); /* FF3.6-15 */
		background: -webkit-linear-gradient(top, rgba(0,0,0,0.25) 0%,rgba(0,0,0,0.25) 100%); /* Chrome10-25,Safari5.1-6 */
		background: linear-gradient(to bottom, rgba(0,0,0,0.25) 0%,rgba(0,0,0,0.25) 100%); /* W3C, IE10+, FF16+, Chrome26+, Opera12+, Safari7+ */

	}

}

.addUrl {
	display: none;
}

.linkNote {

	  display: flex;
	  justify-content: space-around;
	  /*----------------------------------------------------*/
	  /*Quick Links and Sticky Notes*/
	  /*----------------------------------------------------*/
	  	.quickLinks {

	  		display: flex;

	  		margin: 20px auto 0px 40px;

	  		.dropdownButton {

	  			display: flex;
	  			cursor: pointer;

	  		}

	  		p {


	  			margin: 0px 0px 0px 0px;
	  			padding: 10px 8px 8px 8px;

	  			font-size: 1.4em;
					color: rgba(255,255,255,.8);


	  		}

	  		i {

	  			margin: 6px 6px 6px 20px;
	  			padding: 0px;
					color: rgba(255,255,255,.6);
	  			font-size: 1.75em;

	  		}

	  		.quickDropdown {


	  			position: absolute;
	  			margin-top: 40px;
	  			padding: 20px;
	  			color: lightgrey;

	  			background: -moz-linear-gradient(top, rgba(0,0,0,0.5) 0%, rgba(0,0,0,0.5) 100%); /* FF3.6-15 */
					background: -webkit-linear-gradient(top, rgba(0,0,0,0.5) 0%,rgba(0,0,0,0.5) 100%); /* Chrome10-25,Safari5.1-6 */
					background: linear-gradient(to bottom, rgba(0,0,0,0.5) 0%,rgba(0,0,0,0.5) 100%);

					border: 1px solid transparent;
	  			border-radius: 15px;

	  			transition: .5s;
	  			opacity: 0;/*Only properties with number values can be animated in CSS. Properties like display and visibilty do not have number values.*/

	  			input {

	  				display: block;
	  				width: 115px;
	  				padding: 2px;
	  				margin: 7px 0px 7px 0px;

	  				background-color: #333;
	  				font-weight: 700;
	  				border: 1px solid #333;
	  				border-radius: 5px;
	  				transition: .3s;

	  			}

	  			input:focus::placeholder {/*::placeholder is a selector that selects the content within the placehold attribute.*/

	  				color: #D9D9D9;
	  				transition: .3s;

	  			}

	  			#invisibleInput {

	  				opacity: 0;
	  				position: absolute;

	  			}

	  			button {

	  				margin: 0px;

	  			}

	  		}

	  		h3 {

	  			margin: 0px 0px 10px 0px;
	  			padding: 0px;

	  			font-size: 1.4em;
	  			font-weight: 300;

	  			border-bottom: 1px solid lightgrey;

	  		}

	  		ul {

	  			list-style-type: none;
	  			margin: 0px 0px 0px 0px;
	  			padding: 0px 0px 0px 0px;



	  		}

	  		li {

	  			margin: 10px 0px 10px 0px;
	  			padding: 0px;
	  			font-weight: 700;
	  			cursor: pointer;
					border-bottom: 1px solid transparent;

	  		}

	  		a {

	  			text-decoration: none;
	  			color: lightgrey;

	  		}

	  		li:hover {

	  			border-bottom: 1px solid white;

	  		}

	  		.addSite{

	  			padding: 3px;
	  			margin: 10px 0px 10px 0px;
	  			font-weight: 700;
	  			cursor: pointer;

	  			font-size: 1em;
					color: rgba(255,255,255,.6);
					background-color: rgba(0,0,0,.7);
	  			border: 1px solid lightgrey;
	  			border-radius: 5px;

	  		}

				.addSite:hover {
					background-color: rgba(255,255,255,.8);
					color: rgba(0,0,0,.7);
	  			border: 1px solid transparent;
				}
	  	}

			.quickLinks:hover {
				p {
					color: #FFF;
				}
				i {
					color: #FFF;
				}
			}



	  	.stickyNotes {

	  		display: flex;
	  		margin: 5px 30px 10px 10px;

	  		cursor: pointer;

	  		p {

	  			margin: 8px 0px;
	  			padding: 10px 5px 0px 0px;

	  			color: rgba(255,255,255,.6);
	  			font-size: 2em;

	  		}

	  		i {

	  			margin: 10px 0px 0px 10px;
	  			padding: 10px 0px 0px 0px;

					color: rgba(255,255,255,.6);
	  			font-size: 2.3em;

	  		}

	  	}

			.stickyNotes:hover {
				p {
					color: #FFF;
				}
				i {
					color: #FFF;
				}
			}

	  	.quickLinks:hover {

	  		.quickDropdown {

	  			opacity: 1;
	  			transition: .5s;

	  		}

	  	}

}

/*----------------------------------------*/
/*Time and Pomodoro Display*/
/*----------------------------------------*/
.clock-and-greeting {
	height: 75%;
	display: flex;
	flex-direction: column;
  justify-content: center;
}

.user-greeting {
  display: flex;
  justify-content: space-around;
  align-items: center;
  height: 15%;
  padding: 0px;
  margin: 0px 0px 20px 0px;

  color: white;
  font-size: 2em;

  h1 {
    padding: 0px;
    margin: 0px;
  }

  button {
    outline: none;
    background-color: transparent;
    border: none;
    color: #fff;
    cursor: pointer;
    font-family: Lato, helvetica;
    font-weight: 600;
    text-decoration: none;
    transition: 300ms ease;
  }
  button:hover {
    text-decoration: underline;
    transition: 300ms ease;
  }
}

#name-form {
  display: none;
}

#name-input {
  color: #fff;
  padding: .5%;
  margin: 1%;
  outline: none;
  background-color: hsla(0, 0, 0, .5);
  border-radius: 5px;
  border: none;
}

#name-submit {
  opacity: 0;
  position: absolute;
}

.time-display {
  display: flex;
  justify-content: space-around;
  padding: 0px;
  margin: 0px;

  font-weight: 700;
  color: white;
  font-size: 5.5em;

  p {
    padding: 0px;
    margin: 0;
  }
}

.toggle-pomodoro {
  display: flex;
  justify-content: center;

  button {
    padding: 3px 10px;
    border-radius: 3px;
    outline: none;
    background-color: transparent;
    border: none;
    color: #fff;
    cursor: pointer;
    font-family: Lato, helvetica;
    font-size: 1.2em;
    font-weight: 600;
    transition: 300ms ease;
  }
  button:hover {
    background-color: hsla(0, 0, 0, 0.5);
    transition: 300ms ease;
  }
}

<<<<<<< HEAD
.stop, .pause, .reset, .work-break {
  display: none;
}

/*----------------------------------------*/
/*Color Palette*/
/*----------------------------------------*/

.colorPalette {
=======
footer {

	width: 100%;
	height: 100px;
	position: absolute;
	bottom: 0;
	left: 0;
>>>>>>> 7c0ec378

	display: flex;
	justify-content: space-between;
	margin: 0px;
	padding: 0px;

	p {

		margin: 60px 0px 0px 0px;
		padding: 0px;

		color: #D9D9D9;
		font-size: .9em;

		a {

			text-decoration: none;

			color: #D9D9D9;

		}

		a:hover {

			border-bottom: 1px solid #D9D9D9;

		}

	}

	.listArea {
		display: flex;
		flex-direction: row;
		justify-content: flex-end;
		width: 30%;
		// width: 277px;
		// margin: 40px 0px 0px 30px;
		margin: auto 0px;


		ul {

			display: flex;
			margin: auto 0px;
			padding: 0px;

			list-style-type: none;

			li {

				cursor: pointer;
				margin: auto;
				padding: 5px;

				i {

					margin: 0px;
					padding: 20px 20px 0px 20px;

					color: rgba(255,255,255,.6);
					font-size: 1.8em;
					transition: .5s;

				}

				.iconHover {

					opacity: 0;
					margin: 0px 20px;
					padding: 0px;

					color: #FFF;
					font-size: 1em;
					transition: .5s;
				}


			}

			li:hover {

				.iconHover {
					opacity: 1;
					visibility: visible;
					transition: .5s;
				}
				i {
					color: #FFF;
					transition: .5s;
				}

			}

		}

	}

}

<<<<<<< HEAD
=======
.tools {
	display: flex;
	width: 30%;
	// width: 277px;
	margin: auto 0px;
	color: #D9D9D9;
}

// ********** COLOR PICKER RULES ************
>>>>>>> 7c0ec378
.color-picker-panel {
	background: rgba(0,0,0,0.6);
	width: 310px;
	border-radius: 8px;
	border: 2px solid #444;
	box-shadow: 0 6px 12px rgba(0, 0, 0, 0.5);
	position: absolute;
	bottom: 80px;
	left: 20px;
}

.panel-row {
	display: flex;
	flex-direction: row;
	justify-content: space-between;
	position: relative;
	margin: 0 10px 10px;
}
.panel-row:first-child {
	margin-top: 10px;
	margin-bottom: 6px;
}
.panel-row:after {
	content: "";
	display: table;
	clear: both;
}

.panel-header {
	background: #15191C;
	padding: 8px;
	margin: 0 -10px 10px;
	text-align: center;
}

.preview {
	border: 2px solid #444;
	border-radius: 4px;
	background: #ccc;
	width: 60px;
	height: 35px;
	margin-bottom: 5px;
}

.panel-col {
	padding-bottom: 10px;
	display: flex;
	flex-direction: column;
	align-items: flex-end;
}

.swatch {
	display: inline-block;
	width: 32px;
	height: 32px;
	background: #ccc;
	border-radius: 4px;
	margin-left: 4px;
	margin-bottom: 4px;
	box-sizing: border-box;
	border: 2px solid #444;
	cursor: pointer;
}

.default-swatches {
	width: 212px;
}
.default-swatches .swatch:nth-child(6n + 1) {
	margin-left: 0px;
}

.color-cursor {
	border-radius: 100%;
	background: #ccc;
	box-sizing: border-box;
	position: absolute;
	pointer-events: none;
	z-index: 2;
	border: 2px solid #fff;
	transition: all .2s ease;
}
.color-cursor.dragging {
	transition: none;
}
.color-cursor#spectrum-cursor {
	width: 30px;
	height: 30px;
	margin-left: -15px;
	margin-top: -15px;
	top: 0;
	left: 0;
}
.color-cursor#hue-cursor {
	top: 0;
	left: 50%;
	height: 20px;
	width: 20px;
	margin-top: -10px;
	margin-left: -10px;
	pointer-events: none;
}

.spectrum-map {
	position: relative;
	width: 212px;
	height: 200px;
	overflow: hidden;
}

#spectrum-canvas {
	position: absolute;
	width: 100%;
	height: 100%;
	top: 0;
	left: 0;
	right: 0;
	bottom: 0;
	background: #ccc;
}

.hue-map {
	position: absolute;
	top: 5px;
	bottom: 5px;
	right: 29px;
	width: 10px;
}

#hue-canvas {
	border-radius: 8px;
	position: absolute;
	top: 0;
	right: 0;
	bottom: 0;
	left: 0;
	width: 100%;
	height: 100%;
	background: #ccc;
}

.tog-button {
	background: rgba(255,255,255,0.6);
	border: 0;
	border-radius: 4px;
	color: #303030;
	font-size: 1rem;
	box-shadow: 0 2px 4px rgba(0, 0, 0, 0.2);
	outline: none;
	cursor: pointer;
	padding: 4px;
}
.tog-button:active {
	background: #424242;
}
.tog-button.mode-toggle {
	width: 65px;
	height: 35px;
}

.value-fields {
	display: none;
	align-items: center;
}
.value-fields.active {
	display: flex;
}
.value-fields .field-label {
	margin-right: 5px;
	font-family: Lato, helvetica;
	font-size: 1rem;
}
.value-fields .field-input {
	background: rgba(0,0,0,0.7);
	border: 1px solid #444;
	box-sizing: border-box;
	border-radius: 2px;
	line-height: 38px;
	padding: 0 4px;
	text-align: center;
	color: #CBCBCB;
	display: block;
	outline: none;
}

.rgb-fields .field-group {
	display: flex;
	flex-direction: column;
	align-items: center;
	font-family: Lato, helvetica;
	font-size: 1rem;
}
.rgb-fields .field-input {
	width: 55px;
	margin-right: 10px;
}

.hex-field .field-input {
	width: 155px;
	font-family: Lato, helvetica;
	font-size: 1rem;
}

// ********** TOOLS RULES ************
.tools-container {
	background: rgba(0,0,0,0.6);
	width: 310px;
	border-radius: 8px;
	border: 2px solid #444;
	box-shadow: 0 6px 12px rgba(0, 0, 0, 0.5);
	position: absolute;

	bottom: 80px;
	left: 110px;
	height: 115px;
	width: 200px;

	display: flex;
	flex-direction: column;
	justify-content: center;
	align-items: center;
}

.tools-container button {
	padding: 5px;
	margin: 5px;

	color: rgba(255,255,255,0.7);
	background: transparent;
	border: 1px solid transparent;
	outline: none;

	font-family: Lato, Helvetica;
	font-size: 1.3em;
}

.tools-container button:hover {
  border-bottom: 1px solid rgba(255,255,255,0.7);
  cursor: pointer;
}

.valid-container {
	color: #C4C4C4;
	background: rgba(0,0,0,0.8);
	border-radius: 8px;
	border: 2px solid #444;
	box-shadow: 0 6px 12px rgba(0, 0, 0, 0.5);
	position: absolute;

	display: flex;
	// display: none;
	flex-direction: column;
	// justify-content: center;
	align-items: center;


	height: 75vh;
	width: 75vw;
	bottom: 12.5vh;
	left: 12.5vw;
}

.instructions {
	display: flex;
	flex-direction: column;
	align-items: center;
	// height: 10%;
	width: 80%;
	padding: 5px;
	padding-bottom: 30px;

	h3, p {
		margin: 0px;
		padding: 5px;
	}
}

.formfields {
	display: flex;
	flex-direction: row;
	justify-content: center;
	flex-wrap: wrap;
	overflow: scroll;
	width: 95%;
  height: 80%;

	legend {
		padding: 5px;
	}

	section {
		display: flex;
		flex-direction: row;
		justify-content: space-around;
		align-items: center;
		margin: 0px auto;
    width: 100%;
    overflow: scroll;
	}

	textarea {
		overflow: scroll;
    font-family: Lato, Helvetica;
    font-weight: 700;
    width: 100%;
    background-color: rgba(255,255,255,.8);
    color: #252525;
	}

	#check-code {
		margin-top: 5px;
		padding: 5px;
		background: transparent;
		outline: none;
		border: 1px solid #C4C4C4;
		border-radius: 5px;
		color: #C4C4C4;
		cursor: pointer;
	}

	#check-code:hover {
		background-color: rgba(255,255,255,.8);
		color: rgba(0,0,0,.7);
	}
}

.validate-form {
  width: 35vw;
  height: 100%;
  overflow: hidden;
}

#code-validated {
  max-width: 100%;
  max-height: 85%;
  overflow: scroll;
  white-space: pre-wrap;
  background-color: rgba(255,255,255,.8);
  color: #252525;

  code {
    font-family: Lato, Helvetica;
    font-weight: 700;
  }
}

.tools-icon-list {
	display: flex;
	flex-direction: row;
	justify-content: flex-start;
	padding: 0px;
	width: 100%;
	margin: 0px;
	list-style-type: none;

	li {
		display: flex;
		padding: 0px 20px;
		cursor: pointer;

		button {
			color: rgba(255,255,255,.6);
			font-size: 2.3em;
		}
	}
}

.tools-icon {
	border: none;
	outline: none;
	background: transparent;
	cursor: pointer;
	color: #D9D9D9;
}

.tools-icon:hover {
	color: #FFF;
}

// ********** NEWSFEED RULES ************

.newsfeed-wrapper {
  display: none;
  position: fixed;
  top: 10%;
  bottom: 10%;
  left: 20%;
  right: 20%;
  background-color: hsla(0, 0, 0, 0.6);
}

.newsfeed {
  overflow-y: scroll;
  overflow-x: hidden;
  width: 100%;
  height: 100%;
  margin: 0;
  padding: 0;
  > :first-child {
    margin-top: 0;
  }
  > :last-child {
    margin-bottom: 0;
  }
}

.article {
  display: flex;
  justify-content: center;
  width: 100%;
  height: 25%;
  margin: 1% 0;
  padding: 1%;
  background-color: hsla(0, 0, 0, 0.9);
  > a {
    width: 20%;
    margin: 0;
    padding: 0;
    background-size: cover;
  }
  > div {
    display: flex;
    flex-direction: column;
    justify-content: space-around;
    width: 80%;
    margin-left: 2.5%;
    > a {
      margin: 1%;
      padding: 1%;
      color: #fff;
      font-size: 1.5rem;
      font-weight: bold;
      text-decoration: none;
    }
    > a:hover {
      text-decoration: underline;
    }
    > p {
      margin: 1%;
      padding: 1%;
      color: #fff;
    }
  }
}<|MERGE_RESOLUTION|>--- conflicted
+++ resolved
@@ -359,7 +359,6 @@
   }
 }
 
-<<<<<<< HEAD
 .stop, .pause, .reset, .work-break {
   display: none;
 }
@@ -368,8 +367,6 @@
 /*Color Palette*/
 /*----------------------------------------*/
 
-.colorPalette {
-=======
 footer {
 
 	width: 100%;
@@ -377,7 +374,6 @@
 	position: absolute;
 	bottom: 0;
 	left: 0;
->>>>>>> 7c0ec378
 
 	display: flex;
 	justify-content: space-between;
@@ -477,8 +473,6 @@
 
 }
 
-<<<<<<< HEAD
-=======
 .tools {
 	display: flex;
 	width: 30%;
@@ -488,7 +482,6 @@
 }
 
 // ********** COLOR PICKER RULES ************
->>>>>>> 7c0ec378
 .color-picker-panel {
 	background: rgba(0,0,0,0.6);
 	width: 310px;
